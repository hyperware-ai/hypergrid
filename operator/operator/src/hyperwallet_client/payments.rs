//! Hyperwallet client payments module - replaces direct payment operations with hyperwallet calls
//! This module provides the same interface as the original wallet::payments module
//! but delegates all operations to the hyperwallet service.

use hyperware_process_lib::{
    logging::{info, error, warn}, 
<<<<<<< HEAD
    wallet};
use serde::{Deserialize, Serialize};
use alloy_primitives::U256;
use crate::constants::{USDC_BASE_ADDRESS, PUBLISHER};
=======
    wallet,
    hyperwallet_client,
};
use alloy_primitives::Address as EthAddress;
>>>>>>> bbb4e274

use crate::structs::{State, PaymentAttemptResult};

/// Asset types for withdrawals
#[derive(Debug, Clone, Copy)]
pub enum AssetType {
    Eth,
    Usdc,
}

///// one-stop thing
//pub fn execute_payment(
//    state: &State,
//    provider_wallet_address: &str,
//    amount_usdc_str: &str,
//    _provider_id: String,
//    operator_wallet_id: &str,
//) -> Option<PaymentAttemptResult> {
//    info!("Executing payment via hyperwallet: {} USDC to {}", amount_usdc_str, provider_wallet_address);
//    
//    let session = match &state.hyperwallet_session {
//        Some(session) => session,
//        None => {
//            error!("No hyperwallet session available - not initialized");
//            return Some(PaymentAttemptResult::Failed {
//                error: "Hyperwallet session not initialized".to_string(),
//                amount_attempted: amount_usdc_str.to_string(),
//                currency: "USDC".to_string(),
//            });
//        }
//    };
//    
//    let (usdc_contract, operator_tba, recipient_addr, amount_units) = match validate_payment_setup(state, provider_wallet_address, amount_usdc_str) {
//        Ok(setup) => setup,
//        Err(result) => return Some(result),
//    };
//    
//    let tx_hash = match hyperwallet_client::execute_gasless_payment(
//        &session.session_id,
//        operator_wallet_id,
//        &operator_tba,
//        &recipient_addr.to_string(),
//        amount_units,
//    ) {
//        Ok(tx_hash) => {
//            info!("Gasless payment completed: tx_hash = {}", tx_hash);
//            tx_hash
//        }
//        Err(e) => {
//            error!("Failed to execute gasless payment: {}", e);
//            return Some(PaymentAttemptResult::Failed {
//                error: format!("Payment failed: {}", e),
//                amount_attempted: amount_usdc_str.to_string(),
//                currency: "USDC".to_string(),
//            });
//        }
//    };
//
//    Some(PaymentAttemptResult::Success {
//        tx_hash,
//        amount_paid: amount_usdc_str.to_string(),
//        currency: "USDC".to_string(),
//    })
//}

pub fn execute_payment(
    state: &State,
    provider_wallet_address: &str,
    amount_usdc_str: &str,
    _provider_id: String,
    eoa_wallet_id: &str,
) -> Option<PaymentAttemptResult> {
    info!("Executing payment via hyperwallet: {} USDC to {}", amount_usdc_str, provider_wallet_address);
    
<<<<<<< HEAD
    // Build the proper OperationRequest format
    let request = serde_json::json!({
        "operation": operation,
        "params": params,
        "wallet_id": wallet_id,
        "chain_id": crate::structs::CHAIN_ID,
        "auth": {
            "process_address": format!("{}@operator:hypergrid:{}", hyperware_process_lib::our().node(), PUBLISHER),
            "signature": null
        },
        "request_id": null,
        "timestamp": std::time::SystemTime::now()
            .duration_since(std::time::UNIX_EPOCH)
            .unwrap()
            .as_secs()
    });
=======
    // Get the hyperwallet session from state
    let session = match &state.hyperwallet_session {
        Some(session) => session,
        None => {
            error!("No hyperwallet session available - not initialized");
            return Some(PaymentAttemptResult::Failed {
                error: "Hyperwallet session not initialized".to_string(),
                amount_attempted: amount_usdc_str.to_string(),
                currency: "USDC".to_string(),
            });
        }
    };
>>>>>>> bbb4e274
    
    // Step 1: Validate setup and get required addresses
    let (usdc_contract, operator_tba, recipient_addr, amount_units) = match validate_payment_setup(state, provider_wallet_address, amount_usdc_str) {
        Ok(setup) => setup,
        Err(result) => return Some(result),
    };
    
    // Step 2: Create TBA execute calldata using the new API
    let tba_calldata = match hyperwallet_client::create_tba_payment_calldata(&usdc_contract, &recipient_addr.to_string(), amount_units) {
        Ok(calldata) => calldata,
        Err(e) => {
            error!("Failed to create TBA calldata: {}", e);
            return Some(PaymentAttemptResult::Failed {
                error: format!("Calldata creation failed: {}", e),
                amount_attempted: amount_usdc_str.to_string(),
                currency: "USDC".to_string(),
            });
        }
    };
    
    // Step 3: Build and sign UserOperation using new API
    let build_response = match hyperwallet_client::build_and_sign_user_operation_for_payment(
        &session.session_id,
        eoa_wallet_id,
        &operator_tba,
        &operator_tba, // not used anyway
        &tba_calldata,
        true,
        Some(Default::default()),
        None,
    ) {
        Ok(response) => {
            info!("UserOperation built and signed: {:?}", response);
            response
        },
        Err(e) => {
            error!("Failed to build and sign user operation: {}", e);
            return Some(PaymentAttemptResult::Failed {
                error: format!("Build failed: {}", e),
                amount_attempted: amount_usdc_str.to_string(),
                currency: "USDC".to_string(),
            });
        }
    };

    // Step 4: Submit UserOperation using new API
    let signed_user_op_value = match serde_json::from_str(&build_response.signed_user_operation) {
        Ok(val) => val,
        Err(e) => {
            error!("Failed to parse signed user operation: {}", e);
            return Some(PaymentAttemptResult::Failed {
                error: format!("Parse signed user op failed: {}", e),
                amount_attempted: amount_usdc_str.to_string(),
                currency: "USDC".to_string(),
            });
        }
    };
    
    let user_op_hash = match hyperwallet_client::submit_user_operation(
        &session.session_id,
        signed_user_op_value,
        &build_response.entry_point,
        None,
    ) {
        Ok(hash) => {
            info!("UserOperation submitted: user_op_hash = {}", hash);
            hash
        }
        Err(e) => {
            error!("Failed to submit user operation: {}", e);
            return Some(PaymentAttemptResult::Failed {
                error: format!("Submit failed: {}", e),
                amount_attempted: amount_usdc_str.to_string(),
                currency: "USDC".to_string(),
            });
        }
    };

    // Step 5: Get receipt using new API
    let tx_hash = match hyperwallet_client::get_user_operation_receipt(
        &session.session_id,
        &user_op_hash,
    ) {
        Ok(receipt_response) => {
            // Extract tx_hash from typed response (receipt is a JSON string)
            let tx_hash = receipt_response
                .receipt
                .as_ref()
                .and_then(|r| serde_json::from_str::<serde_json::Value>(r).ok())
                .and_then(|val| val.get("transactionHash").cloned())
                .and_then(|h| h.as_str().map(String::from))
                .unwrap_or(user_op_hash.clone()); // Fallback to userOp hash
                
            info!("Payment receipt received: tx_hash = {}", tx_hash);
            tx_hash
        }
        Err(e) => {
            warn!("Receipt failed ({}), using userOp hash as fallback: {}", e, user_op_hash);
            user_op_hash // Fallback to userOp hash
        }
    };

    Some(PaymentAttemptResult::Success {
        tx_hash,
        amount_paid: amount_usdc_str.to_string(),
        currency: "USDC".to_string(),
    })
}



// Helper: Validate payment setup and get required addresses
fn validate_payment_setup(
    state: &State,
    provider_wallet_address: &str,
    amount_usdc_str: &str,
) -> Result<(String, String, EthAddress, u128), PaymentAttemptResult> {
    // Get USDC contract address for the chain
    let usdc_contract = match crate::structs::CHAIN_ID {
        8453 => "0x833589fCD6eDb6E08f4c7C32D4f71b54bdA02913", // Base USDC
        _ => {
            return Err(PaymentAttemptResult::Failed {
                error: format!("Unsupported chain ID: {}", crate::structs::CHAIN_ID),
                amount_attempted: amount_usdc_str.to_string(),
                currency: "USDC".to_string(),
            });
        }
    };
    
    // Check if operator TBA is configured
    let operator_tba = match &state.operator_tba_address {
        Some(addr) => addr.clone(),
        None => {
            return Err(PaymentAttemptResult::Skipped {
                reason: "Operator TBA not configured".to_string(),
            });
        }
    };
    
    // Parse recipient address
    let recipient_addr = match provider_wallet_address.parse::<EthAddress>() {
        Ok(addr) => addr,
        Err(_) => {
            return Err(PaymentAttemptResult::Failed {
                error: "Invalid recipient address".to_string(),
                amount_attempted: amount_usdc_str.to_string(),
                currency: "USDC".to_string(),
            });
        }
    };
    
    // Parse USDC amount (assuming input is in USDC units with decimals, e.g., "0.005")
    let amount_f64 = amount_usdc_str.parse::<f64>().unwrap_or(0.0);
    let amount_units = (amount_f64 * 1_000_000.0) as u128; // Convert to 6 decimal units
    
    Ok((usdc_contract.to_string(), operator_tba, recipient_addr, amount_units))
}

///// Execute a regular (non-gasless) payment via TBA
//fn execute_regular_payment(
//    operator_tba: String,
//    usdc_contract: &str,
//    call_data: String,
//    operator_wallet_id: &str,
//    amount_usdc_str: &str,
//) -> Option<PaymentAttemptResult> {
//    let params = serde_json::json!({
//        "tba_address": operator_tba,
//        "target": usdc_contract,
//        "call_data": call_data,
//        "value": "0",
//        "operation": 0 // CALL operation
//    });
//    
//    match call_hyperwallet_payment("ExecuteViaTba", params, Some(operator_wallet_id.to_string())) {
//        Ok(data) => {
//            if let Some(tx_hash) = data.get("transaction_hash").and_then(|h| h.as_str()) {
//                info!("Payment successful: tx_hash = {}", tx_hash);
//                Some(PaymentAttemptResult::Success {
//                    tx_hash: tx_hash.to_string(),
//                    amount_paid: amount_usdc_str.to_string(),
//                    currency: "USDC".to_string(),
//                })
//            } else {
//                error!("Payment response missing transaction_hash");
//                Some(PaymentAttemptResult::Failed {
//                    error: "Payment response missing transaction hash".to_string(),
//                    amount_attempted: amount_usdc_str.to_string(),
//                    currency: "USDC".to_string(),
//                })
//            }
//        }
//        Err(e) => {
//            error!("Payment failed: {}", e);
//            Some(PaymentAttemptResult::Failed {
//                error: format!("Hyperwallet payment error: {}", e),
//                amount_attempted: amount_usdc_str.to_string(),
//                currency: "USDC".to_string(),
//            })
//        }
//    }
//}

// TODO, this needs to call the execute_gasless_payment function in hyperwallet_client
/// Handle operator TBA withdrawal
pub fn handle_operator_tba_withdrawal(
    state: &State,
    asset_type: AssetType,
    to_address: String,
    amount_str: String,
) -> Result<(), String> {
    info!("Handling {:?} withdrawal via hyperwallet: {} to {}", asset_type, amount_str, to_address);
    
    // Get the hyperwallet session from state
    let session = match &state.hyperwallet_session {
        Some(session) => session,
        None => {
            return Err("Hyperwallet session not initialized".to_string());
        }
    };
    
    let wallet_id = state.selected_wallet_id.as_ref()
        .ok_or("No wallet selected")?;

    info!("Selected wallet ID: {:?}", wallet_id);
    
    let tx_hash = match asset_type {
        AssetType::Usdc => {
<<<<<<< HEAD
            // For USDC, we need to create the ERC20 transfer calldata
            let usdc_contract = match crate::structs::CHAIN_ID {
                8453 => USDC_BASE_ADDRESS, // Base USDC
                1 => "0xA0b86991c6218b36c1d19D4a2e9Eb0cE3606eB48",    // Mainnet USDC
                _ => return Err(format!("Unsupported chain ID for USDC: {}", crate::structs::CHAIN_ID)),
            };
            
            // Parse amount and convert to USDC units
            let amount_f64 = amount_str.parse::<f64>().map_err(|e| format!("Invalid amount: {}", e))?;
            let amount_units = (amount_f64 * 1_000_000.0) as u128; // Convert to 6 decimal units
=======
            // Get operator TBA address
            let tba_address = state.operator_tba_address.as_ref()
                .ok_or("Operator TBA not configured")?;
>>>>>>> bbb4e274
            
            // Parse USDC amount (e.g., "1.5" -> 1,500,000 units)
            let amount_f64 = amount_str.parse::<f64>()
                .map_err(|_| "Invalid amount format")?;
            let amount_usdc_units = amount_f64  as u128;
            
            // Use execute_gasless_payment from hyperwallet_client
            hyperwallet_client::execute_gasless_payment(
                &session.session_id,
                wallet_id,
                tba_address,
                &to_address,
                amount_usdc_units,
            ).map_err(|e| format!("USDC gasless withdrawal failed: {}", e))?
        }
        _ => {
            return Err(format!("Unsupported asset type: {:?}", asset_type));
        }
    };
    
    info!("Withdrawal successful: tx_hash = {}", tx_hash);
                Ok(())
}

// ===== Additional functions that might be needed =====

pub fn check_operator_tba_funding_detailed(
    tba_address: Option<&String>,
) -> crate::structs::TbaFundingDetails {
    use hyperware_process_lib::{eth, logging::info};
    
    let tba_addr = match tba_address {
        Some(addr) => addr,
        None => {
            return crate::structs::TbaFundingDetails {
                tba_needs_eth: false,
                tba_needs_usdc: false,
                tba_eth_balance_str: None,
                tba_usdc_balance_str: None,
                check_error: Some("No TBA address provided".to_string()),
            };
        }
    };

    let provider = eth::Provider::new(crate::structs::CHAIN_ID, 30000);
    let usdc_addr = USDC_BASE_ADDRESS; // Base USDC
    
    // Check USDC balance
    let (usdc_balance_str, usdc_error) = match wallet::erc20_balance_of(usdc_addr, tba_addr, &provider) {
        Ok(balance) => {
            info!("TBA USDC Balance: {} USDC", balance);
            (Some(format!("{:.6}", balance)), None)
        }
        Err(e) => {
            info!("Failed to get TBA USDC balance: {:?}", e);
            (None, Some(format!("USDC balance check failed: {}", e)))
        }
    };
    
    // Check ETH balance (optional, since we removed ETH from UI)
    let (eth_balance_str, eth_error) = match provider.get_balance(
        tba_addr.parse().unwrap_or_default(), 
        None
    ) {
        Ok(balance) => {
            let eth_balance = balance.to::<u128>() as f64 / 1e18;
            info!("TBA ETH Balance: {:.6} ETH", eth_balance);
            (Some(format!("{:.6}", eth_balance)), None)
        }
        Err(e) => {
            info!("Failed to get TBA ETH balance: {:?}", e);
            (None, Some(format!("ETH balance check failed: {}", e)))
        }
    };
    
    // Combine errors if any
    let combined_error = match (usdc_error, eth_error) {
        (Some(usdc_err), Some(eth_err)) => Some(format!("{}, {}", usdc_err, eth_err)),
        (Some(err), None) | (None, Some(err)) => Some(err),
        (None, None) => None,
    };

    crate::structs::TbaFundingDetails {
        tba_needs_eth: false, // We don't really need ETH anymore for gasless
        tba_needs_usdc: usdc_balance_str.as_ref().map_or(true, |s| s.parse::<f64>().unwrap_or(0.0) < 1.0),
        tba_eth_balance_str: eth_balance_str,
        tba_usdc_balance_str: usdc_balance_str,
        check_error: combined_error,
    }
}

pub fn check_single_hot_wallet_funding_detailed(
    _state: &crate::structs::State,
    _hot_wallet_address: &str,
) -> (bool, Option<String>, Option<String>) {
    // This would need to query hyperwallet or the chain directly
    // For now, return dummy values: (needs_eth, eth_balance_str, error_message)
    (false, Some("0.0".to_string()), None)
} <|MERGE_RESOLUTION|>--- conflicted
+++ resolved
@@ -4,17 +4,11 @@
 
 use hyperware_process_lib::{
     logging::{info, error, warn}, 
-<<<<<<< HEAD
-    wallet};
-use serde::{Deserialize, Serialize};
-use alloy_primitives::U256;
-use crate::constants::{USDC_BASE_ADDRESS, PUBLISHER};
-=======
     wallet,
     hyperwallet_client,
 };
 use alloy_primitives::Address as EthAddress;
->>>>>>> bbb4e274
+use crate::constants::{USDC_BASE_ADDRESS, PUBLISHER};
 
 use crate::structs::{State, PaymentAttemptResult};
 
@@ -89,24 +83,6 @@
 ) -> Option<PaymentAttemptResult> {
     info!("Executing payment via hyperwallet: {} USDC to {}", amount_usdc_str, provider_wallet_address);
     
-<<<<<<< HEAD
-    // Build the proper OperationRequest format
-    let request = serde_json::json!({
-        "operation": operation,
-        "params": params,
-        "wallet_id": wallet_id,
-        "chain_id": crate::structs::CHAIN_ID,
-        "auth": {
-            "process_address": format!("{}@operator:hypergrid:{}", hyperware_process_lib::our().node(), PUBLISHER),
-            "signature": null
-        },
-        "request_id": null,
-        "timestamp": std::time::SystemTime::now()
-            .duration_since(std::time::UNIX_EPOCH)
-            .unwrap()
-            .as_secs()
-    });
-=======
     // Get the hyperwallet session from state
     let session = match &state.hyperwallet_session {
         Some(session) => session,
@@ -119,7 +95,6 @@
             });
         }
     };
->>>>>>> bbb4e274
     
     // Step 1: Validate setup and get required addresses
     let (usdc_contract, operator_tba, recipient_addr, amount_units) = match validate_payment_setup(state, provider_wallet_address, amount_usdc_str) {
@@ -348,22 +323,9 @@
     
     let tx_hash = match asset_type {
         AssetType::Usdc => {
-<<<<<<< HEAD
-            // For USDC, we need to create the ERC20 transfer calldata
-            let usdc_contract = match crate::structs::CHAIN_ID {
-                8453 => USDC_BASE_ADDRESS, // Base USDC
-                1 => "0xA0b86991c6218b36c1d19D4a2e9Eb0cE3606eB48",    // Mainnet USDC
-                _ => return Err(format!("Unsupported chain ID for USDC: {}", crate::structs::CHAIN_ID)),
-            };
-            
-            // Parse amount and convert to USDC units
-            let amount_f64 = amount_str.parse::<f64>().map_err(|e| format!("Invalid amount: {}", e))?;
-            let amount_units = (amount_f64 * 1_000_000.0) as u128; // Convert to 6 decimal units
-=======
             // Get operator TBA address
             let tba_address = state.operator_tba_address.as_ref()
                 .ok_or("Operator TBA not configured")?;
->>>>>>> bbb4e274
             
             // Parse USDC amount (e.g., "1.5" -> 1,500,000 units)
             let amount_f64 = amount_str.parse::<f64>()
