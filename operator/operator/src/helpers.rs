--- conflicted
+++ resolved
@@ -1404,675 +1404,6 @@
             
             info!("--- End grid.hypr check ---");
         }
-<<<<<<< HEAD
-        "check-aa" => {
-            info!("--- ERC-4337 Account Abstraction Sanity Check ---");
-            
-            // 1. Check TBA implementation
-            let operator_tba_addr_str = match &state.operator_tba_address {
-                Some(addr) => addr.clone(),
-                None => { 
-                    error!("❌ Operator TBA address not configured");
-                    return Ok(()); 
-                }
-            };
-            
-            info!("1. Checking TBA implementation for {}", operator_tba_addr_str);
-            let provider = eth::Provider::new(structs::CHAIN_ID, 30000);
-            let tba_addr = match EthAddress::from_str(&operator_tba_addr_str) {
-                Ok(addr) => addr,
-                Err(_) => {
-                    error!("❌ Invalid TBA address format");
-                    return Ok(());
-                }
-            };
-            
-            match chain::get_implementation_address(&provider, tba_addr) {
-                Ok(impl_addr) => {
-                    let impl_str = impl_addr.to_string();
-                    let old_impl = "0x000000000046886061414588bb9F63b6C53D8674";
-                    //let new_impl = "0x19b89306e31D07426E886E3370E62555A0743D96";
-                    let new_impl = "0x3950D18044D7DAA56BFd6740fE05B42C95201535";
-                    
-                    if impl_str.to_lowercase() == old_impl.to_lowercase() {
-                        warn!("⚠️  TBA uses OLD implementation - NO gasless support");
-                        info!("   To enable gasless, TBA needs to be upgraded to: {}", new_impl);
-                    } else if impl_str.to_lowercase() == new_impl.to_lowercase() {
-                        info!("TBA uses NEW implementation - gasless ENABLED!");
-                    } else {
-                        error!("❌ TBA uses UNKNOWN implementation: {}", impl_str);
-                    }
-                }
-                Err(e) => {
-                    error!("❌ Failed to get TBA implementation: {:?}", e);
-                }
-            }
-            
-            // 2. Check USDC balance
-            info!("\n2. Checking USDC balance for TBA");
-            let usdc_addr = USDC_BASE_ADDRESS; // Base USDC
-            match wallet::erc20_balance_of(usdc_addr, &operator_tba_addr_str, &provider) {
-                Ok(balance) => {
-                    if balance > 0.0 {
-                        info!("USDC Balance: {} USDC", balance);
-                    } else {
-                        error!("❌ USDC Balance: 0 USDC - need USDC for gasless!");
-                    }
-                }
-                Err(e) => {
-                    error!("❌ Failed to get USDC balance: {:?}", e);
-                }
-            }
-            
-            // 3. Check paymaster approval
-            info!("\n3. Checking paymaster USDC approval......");
-            let paymaster = "0x0578cFB241215b77442a541325d6A4E6dFE700Ec"; // Circle paymaster on Base
-            match wallet::erc20_allowance(usdc_addr, &operator_tba_addr_str, paymaster, &provider) {
-                Ok(allowance) => {
-                    if allowance > U256::ZERO {
-                        let allowance_usdc = allowance.to::<u128>() as f64 / 1_000_000.0;
-                        info!("Paymaster approved for: {} USDC", allowance_usdc);
-                    } else {
-                        error!("❌ Paymaster NOT approved to spend USDC!");
-                        info!("   Run: approve-paymaster");
-                    }
-                }
-                Err(e) => {
-                    error!("❌ Failed to check approval: {:?}", e);
-                }
-            }
-            
-            // 4. Check entry point
-            info!("\n4. Checking EntryPoint contract");
-            let entry_point = "0x4337084D9E255Ff0702461CF8895CE9E3b5Ff108"; // v0.8 on Base
-            info!("   EntryPoint v0.8: {}", entry_point);
-            info!("   Chain ID: {} (Base)", structs::CHAIN_ID);
-            
-            // 5. Check hyperwallet service
-            info!("\n5. Checking hyperwallet service");
-            info!("   Hyperwallet manages all wallet operations");
-            info!("   Hot wallets are unlocked/locked via hyperwallet API");
-            info!("   Use hyperwallet's /wallets endpoint to check wallet status");
-            
-            // 6. Check gasless configuration
-            info!("\n6. Checking gasless configuration");
-            match state.gasless_enabled {
-                Some(true) => info!("Gasless transactions ENABLED"),
-                Some(false) => warn!("⚠️  Gasless transactions DISABLED"),
-                None => info!("   Gasless setting not configured (defaults to disabled)"),
-            }
-            
-            info!("\n--- End ERC-4337 Sanity Check ---");
-        }
-        "test-gasless" => {
-            if let Some(amount_str) = command_arg {
-                info!("--- Testing Gasless USDC Transfer ---");
-                
-                // Fixed target address for testing
-                let target = "0x3138FE02bFc273bFF633E093Bd914F58930d111c";
-                
-                // Parse amount to USDC units
-                let amount_f64: f64 = amount_str.parse().unwrap_or(0.0);
-                info!("Sending {} USDC to {}", amount_f64, target);
-                
-                // Get the hot wallet ID from hyperwallet
-                // For testing, we'll use a dummy wallet ID since hyperwallet manages it
-                let test_wallet_id = "operator-wallet"; // This is what hyperwallet typically uses
-                
-                // Force gasless mode for testing
-                let saved_gasless = state.gasless_enabled;
-                state.gasless_enabled = Some(true);
-                
-                // Use the same function that the operator uses for real payments
-                match crate::wallet::payments::execute_payment_if_needed(
-                    state,
-                    target,
-                    &amount_f64.to_string(),
-                    "test_provider".to_string(),
-                    test_wallet_id,
-                ) {
-                    Some(result) => {
-                        match result {
-                            crate::structs::PaymentAttemptResult::Success { tx_hash, amount_paid, currency } => {
-                                info!(" Gasless transfer successful!");
-                                info!("   Transaction/UserOp hash: {}", tx_hash);
-                                info!("   Amount: {} {}", amount_paid, currency);
-                            }
-                            crate::structs::PaymentAttemptResult::Failed { error, amount_attempted, currency } => {
-                                error!("❌ Gasless transfer failed: {}", error);
-                                info!("   Attempted: {} {}", amount_attempted, currency);
-                            }
-                            crate::structs::PaymentAttemptResult::Skipped { reason } => {
-                                info!("⏭️  Transfer skipped: {}", reason);
-                            }
-                            crate::structs::PaymentAttemptResult::LimitExceeded { limit, amount_attempted, currency } => {
-                                error!("❌ Transfer limit exceeded!");
-                                info!("   Limit: {}", limit);
-                                info!("   Attempted: {} {}", amount_attempted, currency);
-                            }
-                        }
-                    }
-                    None => {
-                        error!("❌ No payment result returned");
-                    }
-                }
-                
-                // Restore gasless setting
-                state.gasless_enabled = saved_gasless;
-                
-                info!("--- End Gasless Test ---");
-            } else {
-                error!("Usage: test-gasless <amount>");
-                info!("Example: test-gasless 0.05");
-            }
-        }
-        "test-submit-userop" => {
-            // this one works with, but the gas estimation is not working. so if we get lucky with the gas estimation it goes through
-            if let Some(command_args) = command_arg {
-                info!("--- Submit UserOperation Test (ACTUAL SUBMISSION) ---");
-                
-                let args: Vec<&str> = command_args.split_whitespace().collect();
-                if args.len() < 1 {
-                    error!("Usage: test-submit-userop <amount>");
-                    info!("Example: test-submit-userop 0.01");
-                    info!("⚠️  WARNING: This ACTUALLY SUBMITS the UserOp to the bundler!");
-                    return Ok(());
-                }
-                
-                // Parse amount
-                let amount_usdc = match args[0].parse::<f64>() {
-                    Ok(a) if a > 0.0 => a,
-                    _ => {
-                        error!("Invalid amount. Please provide a positive number.");
-                        return Ok(());
-                    }
-                };
-                
-                let amount_units = (amount_usdc * 1_000_000.0) as u128;
-                
-                // Configuration
-                let sender = "0x62DFaDaBFd0b036c1C616aDa273856c514e65819";
-                let usdc_contract = USDC_BASE_ADDRESS;
-                let recipient = "0x3138FE02bFc273bFF633E093Bd914F58930d111c";
-                let entry_point = "0x4337084D9E255Ff0702461CF8895CE9E3b5Ff108";
-                let private_key = "0x0988b51979846798cb05ffaa241c6f8bd5538b16344c14343f5dfb6a4dbb2e9a";
-                let chain_id = 8453u64;
-                let bundler_url = "https://api.candide.dev/public/v3/8453";
-                
-                let provider = Provider::new(chain_id, 30000);
-                
-                info!("🚀 SUBMITTING {} USDC transfer using Circle Paymaster", amount_usdc);
-                info!("⚠️  This will ACTUALLY execute the transaction!");
-                
-                
-                // Step 2: Fetch dynamic nonce
-                info!("=== STEP 2: FETCH DYNAMIC NONCE ===");
-                let nonce = match fetch_dynamic_nonce(&provider, sender, entry_point) {
-                    Ok(n) => n,
-                    Err(e) => {
-                        error!("Failed to fetch nonce: {}", e);
-                        return Ok(());
-                    }
-                };
-                
-                // Step 3: Fetch dynamic gas prices
-                info!("=== STEP 3: FETCH BASE GAS PRICES FROM PROVIDER ===");
-                let (dynamic_max_fee, dynamic_priority_fee) = match fetch_dynamic_gas_prices(&provider) {
-                    Ok(gas_data) => gas_data,
-                    Err(e) => {
-                        error!("Failed to fetch gas prices: {}", e);
-                        return Ok(());
-                    }
-                };
-                
-                // Step 4: Build USDC transfer calldata
-                info!("=== STEP 4: BUILD USDC TRANSFER CALLDATA ===");
-                let call_data = match build_usdc_transfer_calldata(usdc_contract, recipient, amount_units) {
-                    Ok(data) => data,
-                    Err(e) => {
-                        error!("Failed to build calldata: {}", e);
-                        return Ok(());
-                    }
-                };
-                let call_data_hex = hex::encode(&call_data);
-                
-                // Step 5: Try multiple gas estimation strategies
-                info!("=== STEP 5: SMART GAS ESTIMATION ===");
-                
-                // Use conservative defaults that work reliably
-                let mut final_call_gas = 150_000u64;        // Higher default
-                let mut final_verif_gas = 250_000u64;       // Higher default  
-                let mut final_preverif_gas = 60_000u64;     // Higher default for Base L1 costs
-                
-                info!("Starting with conservative gas defaults:");
-                info!("  - callGas: {}", final_call_gas);
-                info!("  - verificationGas: {}", final_verif_gas);
-                info!("  - preVerificationGas: {}", final_preverif_gas);
-                
-                // Strategy 1: Try estimation without paymaster first
-                info!("🔄 Strategy 1: Estimate without paymaster");
-                let no_paymaster_userop = build_estimation_userop_json(
-                    sender,
-                    &nonce,
-                    &call_data_hex,
-                    final_call_gas as u128,
-                    final_verif_gas as u128,
-                    final_preverif_gas,
-                    dynamic_max_fee,
-                    dynamic_priority_fee,
-                    false, // No paymaster
-                );
-                
-                if let Ok(Some(estimates)) = estimate_userop_gas(&no_paymaster_userop, entry_point, bundler_url) {
-                    info!("No-paymaster estimation succeeded");
-                    let (call_est, verif_est, preverif_est) = extract_gas_values_from_estimate(
-                        Some(estimates),
-                        final_call_gas as u128,
-                        final_verif_gas as u128,
-                        final_preverif_gas,
-                    );
-                    final_call_gas = call_est;
-                    final_verif_gas = verif_est;
-                    final_preverif_gas = preverif_est;
-                    info!("Updated gas estimates from bundler:");
-                    info!("  - callGas: {}", final_call_gas);
-                    info!("  - verificationGas: {}", final_verif_gas);
-                    info!("  - preVerificationGas: {}", final_preverif_gas);
-                    } else {
-                    info!("⚠️  No-paymaster estimation failed, using defaults");
-                }
-                
-                // Strategy 2: Try with paymaster (optional)
-                info!("🔄 Strategy 2: Try estimation with paymaster (non-blocking)");
-                let paymaster_userop = build_estimation_userop_json(
-                    sender,
-                    &nonce,
-                    &call_data_hex,
-                    final_call_gas as u128,
-                    final_verif_gas as u128,
-                    final_preverif_gas,
-                    dynamic_max_fee,
-                    dynamic_priority_fee,
-                    true, // With paymaster
-                );
-                
-                if let Ok(Some(estimates)) = estimate_userop_gas(&paymaster_userop, entry_point, bundler_url) {
-                    info!("Paymaster estimation also succeeded - using those values");
-                    let (call_est, verif_est, preverif_est) = extract_gas_values_from_estimate(
-                        Some(estimates),
-                        final_call_gas as u128,
-                        final_verif_gas as u128,
-                        final_preverif_gas,
-                    );
-                    final_call_gas = call_est;
-                    final_verif_gas = verif_est;
-                    final_preverif_gas = preverif_est;
-            } else {
-                    info!("⚠️  Paymaster estimation failed, but continuing with previous estimates");
-                }
-                
-                // Step 6: Calculate transaction cost
-                info!("=== STEP 6: FINALIZE GAS VALUES ===");
-                info!("Final gas values to use:");
-                info!("  - callGas: {}", final_call_gas);
-                info!("  - verificationGas: {}", final_verif_gas);
-                info!("  - preVerificationGas: {}", final_preverif_gas);
-                
-                let (total_cost_wei, total_cost_eth, total_cost_usd) = calculate_transaction_cost(
-                    final_call_gas,
-                    final_verif_gas,
-                    final_preverif_gas,
-                    dynamic_max_fee,
-                );
-                
-                // Step 8: Prepare paymaster data
-                info!("=== STEP 7: PREPARE PAYMASTER DATA ===");
-                // For hash calculation, we need the full paymasterAndData format:
-                // paymaster address (20 bytes) + verification gas (16 bytes padded) + post-op gas (16 bytes padded)
-                let mut paymaster_and_data = Vec::new();
-                
-                // Paymaster address
-                let paymaster_addr = hex::decode("0578cFB241215b77442a541325d6A4E6dFE700Ec").unwrap();
-                paymaster_and_data.extend_from_slice(&paymaster_addr);
-                
-                // Paymaster verification gas limit (500000 = 0x7a120) - 16 bytes padded
-                let verif_gas: u128 = 500000;
-                paymaster_and_data.extend_from_slice(&verif_gas.to_be_bytes());
-                
-                // Paymaster post-op gas limit (300000 = 0x493e0) - 16 bytes padded
-                let post_op_gas: u128 = 300000;
-                paymaster_and_data.extend_from_slice(&post_op_gas.to_be_bytes());
-                
-                info!("PaymasterAndData for hash: 0x{}", hex::encode(&paymaster_and_data));
-                
-                // Step 9: Calculate UserOperation hash
-                info!("=== STEP 8: CALCULATE USEROPERATION HASH ===");
-                let user_op_hash = match calculate_userop_hash(
-                    &provider,
-                    entry_point,
-                    sender,
-                    &nonce,
-                    &call_data,
-                    final_call_gas,
-                    final_verif_gas,
-                    final_preverif_gas,
-                    dynamic_max_fee,
-                    dynamic_priority_fee,
-                    &paymaster_and_data,
-                ) {
-                    Ok(hash) => hash,
-                    Err(e) => {
-                        error!("Failed to calculate UserOp hash: {}", e);
-                        return Ok(());
-                    }
-                };
-                
-                // Step 10: Sign UserOperation
-                info!("=== STEP 9: SIGN USEROPERATION ===");
-                let signature = match sign_userop_hash(&user_op_hash, private_key, chain_id) {
-                    Ok(sig) => sig,
-                    Err(e) => {
-                        error!("Failed to sign UserOp: {}", e);
-                        return Ok(());
-                    }
-                };
-                
-                // Step 11: Build final UserOperation
-                info!("=== STEP 10: BUILD FINAL USEROPERATION ===");
-                let final_userop = build_final_userop_json_with_data(
-                    sender,
-                    &nonce,
-                    &call_data_hex,
-                    final_call_gas,
-                    final_verif_gas,
-                    final_preverif_gas,
-                    dynamic_max_fee,
-                    dynamic_priority_fee,
-                    &signature,
-                    &Vec::new(), // Empty paymaster data for Candide API format
-                );
-                
-                info!("Final UserOperation ready for submission:");
-                info!("{}", serde_json::to_string_pretty(&final_userop).unwrap());
-                
-                // Step 11: SUBMIT TO BUNDLER WITH RETRY
-                info!("=== STEP 11: 🚀 SUBMIT TO BUNDLER ===");
-                
-                let mut retry_call_gas = final_call_gas;
-                let mut retry_verif_gas = final_verif_gas;
-                let mut retry_preverif_gas = final_preverif_gas;
-                
-                use hyperware_process_lib::http::client::send_request_await_response;
-                use hyperware_process_lib::http::Method;
-                
-                for attempt in 1..=3 {
-                    info!("Attempt {}/3: Submitting UserOperation...", attempt);
-                    info!("Gas limits: call={}, verif={}, preverif={}", retry_call_gas, retry_verif_gas, retry_preverif_gas);
-                    
-                    // Use the same paymaster data that was used for hash calculation
-                    let retry_paymaster_data = Vec::new(); // Empty for Candide API format
-                    
-                    let retry_userop = build_final_userop_json_with_data(
-                        sender,
-                        &nonce,
-                        &call_data_hex,
-                        retry_call_gas,
-                        retry_verif_gas,
-                        retry_preverif_gas,
-                        dynamic_max_fee,
-                        dynamic_priority_fee,
-                        &signature,
-                        &retry_paymaster_data,
-                    );
-                    
-                    let submit_request = serde_json::json!({
-                    "jsonrpc": "2.0",
-                    "method": "eth_sendUserOperation",
-                        "params": [retry_userop, entry_point],
-                        "id": attempt
-                    });
-                    
-                    let url = url::Url::parse(bundler_url).unwrap();
-                let mut headers = std::collections::HashMap::new();
-                headers.insert("Content-Type".to_string(), "application/json".to_string());
-                
-                match send_request_await_response(
-                    Method::POST,
-                    url,
-                    Some(headers),
-                    30000,
-                        serde_json::to_vec(&submit_request).unwrap(),
-                ) {
-                    Ok(response) => {
-                        let response_str = String::from_utf8_lossy(&response.body());
-                        
-                        if let Ok(json) = serde_json::from_str::<serde_json::Value>(&response_str) {
-                                if let Some(result) = json.get("result") {
-                                    let user_op_hash = result.as_str().unwrap_or("unknown");
-                                    info!("SUCCESS! UserOperation submitted on attempt {}!", attempt);
-                                    info!("🔗 UserOperation Hash: {}", user_op_hash);
-                                    info!("📊 Transaction details:");
-                                    info!("   - Amount: {} USDC ({} units)", amount_usdc, amount_units);
-                                    info!("   - From: {}", sender);
-                                    info!("   - To: {}", recipient);
-                                    info!("   - Final gas: call={}, verif={}, preverif={}", retry_call_gas, retry_verif_gas, retry_preverif_gas);
-                    return Ok(());
-                                    
-                                } else if let Some(error) = json.get("error") {
-                                    let error_message = error.get("message").and_then(|m| m.as_str()).unwrap_or("Unknown error");
-                                    error!("❌ Attempt {} failed: {}", attempt, error_message);
-                                    
-                                    if (error_message.contains("AA33") || error_message.contains("AA21")) && attempt < 3 {
-                                        info!("💡 Gas/paymaster issue - increasing limits and retrying in 2 seconds...");
-                                        
-                                        // Increase gas limits by 25%
-                                        retry_call_gas = (retry_call_gas as f64 * 1.25) as u64;
-                                        retry_verif_gas = (retry_verif_gas as f64 * 1.25) as u64;
-                                        retry_preverif_gas = (retry_preverif_gas as f64 * 1.25) as u64;
-                                        
-                                        std::thread::sleep(std::time::Duration::from_secs(2));
-                } else {
-                                        error!("❌ Final failure: {}", serde_json::to_string_pretty(error).unwrap());
-                                        break;
-                                    }
-                                }
-                            } else {
-                                error!("❌ Failed to parse bundler response: {}", response_str);
-                                break;
-                        }
-                    }
-                    Err(e) => {
-                            error!("❌ Network error on attempt {}: {}", attempt, e);
-                            if attempt < 3 {
-                                std::thread::sleep(std::time::Duration::from_secs(2));
-                            }
-                        }
-                    }
-                }
-                
-                error!("❌ All submission attempts failed");
-                
-                info!("=== SUBMISSION TEST COMPLETE ===");
-                
-                        } else {
-                error!("Usage: test-submit-userop <amount>");
-                info!("Example: test-submit-userop 0.01");
-                info!("⚠️  WARNING: This ACTUALLY SUBMITS the UserOp to the bundler!");
-            }
-        }
-        "test-candide-gas-estimate" => {
-            if let Some(command_args) = command_arg {
-                info!("--- Candide Gas Estimation Test ---");
-                
-                let args: Vec<&str> = command_args.split_whitespace().collect();
-                if args.len() < 1 {
-                    error!("Usage: test-candide-gas-estimate <amount>");
-                    info!("Example: test-candide-gas-estimate 0.01");
-                    return Ok(());
-                }
-                
-                // Parse amount
-                let amount_usdc = match args[0].parse::<f64>() {
-                    Ok(a) if a > 0.0 => a,
-                    _ => {
-                        error!("Invalid amount. Please provide a positive number.");
-                        return Ok(());
-                    }
-                };
-                
-                let amount_units = (amount_usdc * 1_000_000.0) as u128;
-                
-                // Configuration
-                let sender = "0x4FdF431523D25A0306eFBC0aEF3F13fdA9CE4a2c"; // TBA for spigot-fondler.os
-                let usdc_contract = USDC_BASE_ADDRESS;
-                let recipient = "0x3138FE02bFc273bFF633E093Bd914F58930d111c";
-                let entry_point = "0x4337084D9E255Ff0702461CF8895CE9E3b5Ff108";
-                let chain_id = 8453u64;
-                let bundler_url = "https://api.candide.dev/public/v3/8453";
-                
-                let provider = Provider::new(chain_id, 30000);
-                
-                info!("Testing gas estimation for {} USDC transfer", amount_usdc);
-                info!("💡 Note: TBA signature verification requires higher gas than EOA (uses implementation contract)");
-                
-                // Step 1: Get current nonce
-                info!("=== STEP 1: FETCH NONCE ===");
-                let nonce = match fetch_dynamic_nonce(&provider, sender, entry_point) {
-                    Ok(n) => n,
-                    Err(e) => {
-                        error!("Failed to fetch nonce: {}", e);
-                        return Ok(());
-                    }
-                };
-                
-                // Step 2: Get gas prices
-                info!("=== STEP 2: FETCH GAS PRICES ===");
-                let (dynamic_max_fee, dynamic_priority_fee) = match fetch_dynamic_gas_prices(&provider) {
-                    Ok(gas_data) => gas_data,
-                    Err(e) => {
-                        error!("Failed to fetch gas prices: {}", e);
-                        return Ok(());
-                    }
-                };
-                
-                // Step 3: Build calldata
-                info!("=== STEP 3: BUILD CALLDATA ===");
-                let call_data = match build_usdc_transfer_calldata(usdc_contract, recipient, amount_units) {
-                    Ok(data) => data,
-                    Err(e) => {
-                        error!("Failed to build calldata: {}", e);
-                        return Ok(());
-                    }
-                };
-                let call_data_hex = hex::encode(&call_data);
-                
-                                // Step 4: Circle paymaster gas estimation with REAL SIGNATURE
-                info!("=== STEP 4: CIRCLE PAYMASTER GAS ESTIMATION ===");
-                info!("Note: Using REAL delegated signer signature for accurate gas estimation");
-                
-                // Conservative starting values (increased verification gas for TBA signature verification)
-                let base_call_gas = 300000u128;
-                let base_verif_gas = 250000u128;  // Increased from 150k to 250k for TBA signature verification
-                let base_preverif_gas = 100000u64;
-                
-                // ✅ STEP 4a: Calculate UserOperation hash for estimation
-                info!("Calculating UserOp hash for gas estimation signature...");
-                let estimation_paymaster_data = Vec::new(); // Empty for estimation
-                let estimation_hash = match calculate_userop_hash(
-                    &provider,
-                    entry_point,
-                        sender,
-                        &nonce,
-                    &call_data,
-                    base_call_gas as u64,
-                    base_verif_gas as u64,
-                    base_preverif_gas as u64,
-                        dynamic_max_fee,
-                        dynamic_priority_fee,
-                    &estimation_paymaster_data,
-                ) {
-                    Ok(hash) => hash,
-                        Err(e) => {
-                        error!("Failed to calculate estimation hash: {}", e);
-                        return Ok(());
-                    }
-                };
-                
-                // ✅ STEP 4b: Sign with real delegated private key
-                let delegated_private_key = "0x59d79441a1fe5b80d4b5c64ce1ea0871283509162517a6e5bfe412b2d709c83e";
-                let real_signature = match sign_userop_hash(&estimation_hash, delegated_private_key, chain_id) {
-                    Ok(sig) => sig,
-                        Err(e) => {
-                        error!("Failed to sign estimation hash: {}", e);
-                        return Ok(());
-                    }
-                };
-                
-                info!("✅ Real signature generated for gas estimation: 0x{}", real_signature);
-                
-                // Circle paymaster estimation with REAL SIGNATURE
-                info!("\n🧪 Circle Paymaster Gas Estimation (with real signature)");
-                let circle_pm_userop = serde_json::json!({
-                    "sender": sender,
-                    "nonce": nonce,
-                    "callData": format!("0x{}", call_data_hex),
-                    "callGasLimit": format!("0x{:x}", base_call_gas),
-                    "verificationGasLimit": format!("0x{:x}", base_verif_gas),
-                    "preVerificationGas": format!("0x{:x}", base_preverif_gas),
-                    "maxFeePerGas": format!("0x{:x}", dynamic_max_fee),
-                    "maxPriorityFeePerGas": format!("0x{:x}", dynamic_priority_fee),
-                    "signature": format!("0x{}", real_signature), // ✅ REAL SIGNATURE from delegated signer!
-                    "factory": serde_json::Value::Null,
-                    "factoryData": serde_json::Value::Null,
-                    "paymaster": "0x0578cFB241215b77442a541325d6A4E6dFE700Ec",
-                    "paymasterVerificationGasLimit": "0x7a120", // 500000
-                    "paymasterPostOpGasLimit": "0x493e0",       // 300000
-                    "paymasterData": "0x" //  EMPTY for estimation!
-                });
-                
-                match estimate_userop_gas(&circle_pm_userop, entry_point, bundler_url) {
-                    Ok(Some(estimates)) => {
-                        info!("Circle paymaster estimation succeeded!");
-                        info!("Results: {}", serde_json::to_string_pretty(&estimates).unwrap());
-                        
-                        // Show what changed
-                        if let Some(new_call_gas) = estimates.get("callGasLimit").and_then(|v| v.as_str()) {
-                            info!("📊 Call gas: {} -> {}", format!("0x{:x}", base_call_gas), new_call_gas);
-                        }
-                        if let Some(new_verif_gas) = estimates.get("verificationGasLimit").and_then(|v| v.as_str()) {
-                            info!("📊 Verification gas: {} -> {}", format!("0x{:x}", base_verif_gas), new_verif_gas);
-                        }
-                        if let Some(new_preverif_gas) = estimates.get("preVerificationGas").and_then(|v| v.as_str()) {
-                            info!("📊 Pre-verification gas: {} -> {}", format!("0x{:x}", base_preverif_gas), new_preverif_gas);
-                        }
-                        if let Some(pm_verif_gas) = estimates.get("paymasterVerificationGasLimit").and_then(|v| v.as_str()) {
-                            info!("📊 Paymaster verification gas: {}", pm_verif_gas);
-                        }
-                        }
-                        Ok(None) => {
-                        info!("❌ Circle paymaster estimation failed (no results)");
-                        }
-                    Err(e) => {
-                        error!("❌ Circle paymaster estimation error: {}", e);
-                    }
-                }
-                
-                // Summary
-                info!("\n📋 Circle Paymaster Format Summary:");
-                info!("  paymaster: \"0x0578cFB241215b77442a541325d6A4E6dFE700Ec\"");
-                info!("  paymasterData: \"0x\" (empty for estimation)");
-                info!("  paymasterVerificationGasLimit: \"0x7a120\" (500000)");
-                info!("  paymasterPostOpGasLimit: \"0x493e0\" (300000)");
-                info!("  🚫 No-paymaster fails with AA23 (insufficient ETH in TBA)");
-                
-                info!("=== Gas Estimation Test Complete ===");
-                
-            } else {
-                error!("Usage: test-candide-gas-estimate <amount>");
-                info!("Example: test-candide-gas-estimate 0.01");
-            }
-        }
-=======
         //"test-submit-userop" => {
         //    // this one works with, but the gas estimation is not working. so if we get lucky with the gas estimation it goes through
         //    if let Some(command_args) = command_arg {
@@ -2408,7 +1739,6 @@
         //        info!("⚠️  WARNING: This ACTUALLY SUBMITS the UserOp to the bundler!");
         //    }
         //}
->>>>>>> bbb4e274
         "get-receipt" => {
             if let Some(user_op_hash) = command_arg {
                 info!("--- Manual UserOperation Receipt Lookup ---");
@@ -2445,248 +1775,6 @@
                 info!("Example: get-receipt 0x25ca82108f7d91d18666ad8bbba48bcb7edd8432c0fb3492de7b1b20b9c2b51b");
             }
         }
-<<<<<<< HEAD
-        "test-gas-estimation" => {
-            if let Some(command_args) = command_arg {
-                info!("--- Gas Estimation Test ---");
-                
-                let args: Vec<&str> = command_args.split_whitespace().collect();
-                if args.len() < 1 {
-                    error!("Usage: test-submit-userop <amount>");
-                    info!("Example: test-submit-userop 0.01");
-                    info!("⚠️  WARNING: This ACTUALLY SUBMITS the UserOp to the bundler!");
-                    return Ok(());
-                }
-                
-                // Parse amount
-                let amount_usdc = match args[0].parse::<f64>() {
-                    Ok(a) if a > 0.0 => a,
-                    _ => {
-                        error!("Invalid amount. Please provide a positive number.");
-                        return Ok(());
-                    }
-                };
-                
-                let amount_units = (amount_usdc * 1_000_000.0) as u128;
-                
-                // Configuration
-                let sender = "0x62DFaDaBFd0b036c1C616aDa273856c514e65819";
-                let usdc_contract = USDC_BASE_ADDRESS;
-                let recipient = "0x3138FE02bFc273bFF633E093Bd914F58930d111c";
-                let entry_point = "0x4337084D9E255Ff0702461CF8895CE9E3b5Ff108";
-                let private_key = "0x0988b51979846798cb05ffaa241c6f8bd5538b16344c14343f5dfb6a4dbb2e9a";
-                let chain_id = 8453u64;
-                let bundler_url = "https://api.candide.dev/public/v3/8453";
-                
-                let provider = Provider::new(chain_id, 30000);
-                
-                info!("🚀 SUBMITTING {} USDC transfer using Circle Paymaster", amount_usdc);
-                info!("⚠️  This will ACTUALLY execute the transaction!");
-                
-                
-                // Step 2: Fetch dynamic nonce
-                info!("=== STEP 2: FETCH DYNAMIC NONCE ===");
-                let nonce = match fetch_dynamic_nonce(&provider, sender, entry_point) {
-                    Ok(n) => n,
-                    Err(e) => {
-                        error!("Failed to fetch nonce: {}", e);
-                        return Ok(());
-                    }
-                };
-                
-                // Step 3: Fetch dynamic gas prices
-                info!("=== STEP 3: FETCH DYNAMIC GAS PRICES ===");
-                let (dynamic_max_fee, dynamic_priority_fee) = match fetch_dynamic_gas_prices(&provider) {
-                    Ok(gas_data) => gas_data,
-                    Err(e) => {
-                        error!("Failed to fetch gas prices: {}", e);
-                        return Ok(());
-                    }
-                };
-                
-                // Step 4: Build USDC transfer calldata
-                info!("=== STEP 4: BUILD USDC TRANSFER CALLDATA ===");
-                let call_data = match build_usdc_transfer_calldata(usdc_contract, recipient, amount_units) {
-                    Ok(data) => data,
-                    Err(e) => {
-                        error!("Failed to build calldata: {}", e);
-                        return Ok(());
-                    }
-                };
-                let call_data_hex = hex::encode(&call_data);
-                
-                // Step 5: Try multiple gas estimation strategies
-                info!("=== STEP 5: SMART GAS ESTIMATION ===");
-                
-                // Use conservative defaults that work reliably
-                let mut final_call_gas = 150_000u64;        // Higher default
-                let mut final_verif_gas = 250_000u64;       // Higher default  
-                let mut final_preverif_gas = 60_000u64;     // Higher default for Base L1 costs
-                
-                info!("Starting with conservative gas defaults:");
-                info!("  - callGas: {}", final_call_gas);
-                info!("  - verificationGas: {}", final_verif_gas);
-                info!("  - preVerificationGas: {}", final_preverif_gas);
-                
-                // Strategy 1: Try estimation without paymaster first
-                info!("🔄 Strategy 1: Estimate without paymaster");
-                let no_paymaster_userop = build_estimation_userop_json(
-                    sender,
-                    &nonce,
-                    &call_data_hex,
-                    final_call_gas as u128,
-                    final_verif_gas as u128,
-                    final_preverif_gas,
-                    dynamic_max_fee,
-                    dynamic_priority_fee,
-                    false, // No paymaster
-                );
-                
-                if let Ok(Some(estimates)) = estimate_userop_gas(&no_paymaster_userop, entry_point, bundler_url) {
-                    info!("No-paymaster estimation succeeded");
-                    let (call_est, verif_est, preverif_est) = extract_gas_values_from_estimate(
-                        Some(estimates),
-                        final_call_gas as u128,
-                        final_verif_gas as u128,
-                        final_preverif_gas,
-                    );
-                    final_call_gas = call_est;
-                    final_verif_gas = verif_est;
-                    final_preverif_gas = preverif_est;
-                    info!("Updated gas estimates from bundler:");
-                    info!("  - callGas: {}", final_call_gas);
-                    info!("  - verificationGas: {}", final_verif_gas);
-                    info!("  - preVerificationGas: {}", final_preverif_gas);
-                } else {
-                    info!("⚠️  No-paymaster estimation failed, using defaults");
-                }
-                
-                // Strategy 2: Try with paymaster (optional)
-                info!("🔄 Strategy 2: Try estimation with paymaster (non-blocking)");
-                let paymaster_userop = build_estimation_userop_json(
-                    sender,
-                    &nonce,
-                    &call_data_hex,
-                    final_call_gas as u128,
-                    final_verif_gas as u128,
-                    final_preverif_gas,
-                    dynamic_max_fee,
-                    dynamic_priority_fee,
-                    true, // With paymaster
-                );
-                
-                if let Ok(Some(estimates)) = estimate_userop_gas(&paymaster_userop, entry_point, bundler_url) {
-                    info!("Paymaster estimation also succeeded - using those values");
-                    let (call_est, verif_est, preverif_est) = extract_gas_values_from_estimate(
-                        Some(estimates),
-                        final_call_gas as u128,
-                        final_verif_gas as u128,
-                        final_preverif_gas,
-                    );
-                    final_call_gas = call_est;
-                    final_verif_gas = verif_est;
-                    final_preverif_gas = preverif_est;
-                } else {
-                    info!("⚠️  Paymaster estimation failed, but continuing with previous estimates");
-                }
-                
-                // Step 6: Calculate transaction cost
-                info!("=== STEP 6: FINALIZE GAS VALUES ===");
-                info!("Final gas values to use:");
-                info!("  - callGas: {}", final_call_gas);
-                info!("  - verificationGas: {}", final_verif_gas);
-                info!("  - preVerificationGas: {}", final_preverif_gas);
-                
-                let (total_cost_wei, total_cost_eth, total_cost_usd) = calculate_transaction_cost(
-                    final_call_gas,
-                    final_verif_gas,
-                    final_preverif_gas,
-                    dynamic_max_fee,
-                );
-                
-                // Step 8: Prepare paymaster data
-                info!("=== STEP 7: PREPARE PAYMASTER DATA ===");
-                // For hash calculation, we need the full paymasterAndData format:
-                // paymaster address (20 bytes) + verification gas (16 bytes padded) + post-op gas (16 bytes padded)
-                let mut paymaster_and_data = Vec::new();
-                
-                // Paymaster address
-                let paymaster_addr = hex::decode("0578cFB241215b77442a541325d6A4E6dFE700Ec").unwrap();
-                paymaster_and_data.extend_from_slice(&paymaster_addr);
-                
-                // Paymaster verification gas limit (500000 = 0x7a120) - 16 bytes padded
-                let verif_gas: u128 = 500000;
-                paymaster_and_data.extend_from_slice(&verif_gas.to_be_bytes());
-                
-                // Paymaster post-op gas limit (300000 = 0x493e0) - 16 bytes padded
-                let post_op_gas: u128 = 300000;
-                paymaster_and_data.extend_from_slice(&post_op_gas.to_be_bytes());
-                
-                info!("PaymasterAndData for hash: 0x{}", hex::encode(&paymaster_and_data));
-                
-                // Step 9: Calculate UserOperation hash
-                info!("=== STEP 8: CALCULATE USEROPERATION HASH ===");
-                let user_op_hash = match calculate_userop_hash(
-                    &provider,
-                    entry_point,
-                    sender,
-                    &nonce,
-                    &call_data,
-                    final_call_gas,
-                    final_verif_gas,
-                    final_preverif_gas,
-                    dynamic_max_fee,
-                    dynamic_priority_fee,
-                    &paymaster_and_data,
-                ) {
-                    Ok(hash) => hash,
-                    Err(e) => {
-                        error!("Failed to calculate UserOp hash: {}", e);
-                        return Ok(());
-                    }
-                };
-                
-                // Step 10: Sign UserOperation
-                info!("=== STEP 9: SIGN USEROPERATION ===");
-                let signature = match sign_userop_hash(&user_op_hash, private_key, chain_id) {
-                    Ok(sig) => sig,
-                    Err(e) => {
-                        error!("Failed to sign UserOp: {}", e);
-                        return Ok(());
-                    }
-                };
-                
-                // Step 11: Build final UserOperation
-                info!("=== STEP 10: BUILD FINAL USEROPERATION ===");
-                let final_userop = build_final_userop_json_with_data(
-                    sender,
-                    &nonce,
-                    &call_data_hex,
-                    final_call_gas,
-                    final_verif_gas,
-                    final_preverif_gas,
-                    dynamic_max_fee,
-                    dynamic_priority_fee,
-                    &signature,
-                    &Vec::new(), // Empty paymaster data for Candide API format
-                );
-                
-                
-                let mut retry_call_gas = final_call_gas;
-                let mut retry_verif_gas = final_verif_gas;
-                let mut retry_preverif_gas = final_preverif_gas;
-
-                info!("all gotten gas values: callGas: {}, verificationGas: {}, preVerificationGas: {}", retry_call_gas, retry_verif_gas, retry_preverif_gas);
-                
-                info!("=== GAS ESTIMATION TEST COMPLETE ===");
-                
-                            } else {
-                error!("Usage: test-gas-estimation <amount>");
-                info!("Example: test-gas-estimation 0.01");
-            }
-        }
-=======
->>>>>>> bbb4e274
         _ => info!("Unknown command: '{}'. Type 'help' for available commands.", command_verb),
     }
     Ok(())
