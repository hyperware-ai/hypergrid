<<<<<<< HEAD
import React, { useState, useRef, useEffect } from 'react';
import { PUBLISHER } from '../constants';
=======
import classNames from 'classnames';
import React, { useRef } from 'react';
>>>>>>> bbb4e274

interface AppSwitcherProps {
  currentApp?: 'operator' | 'provider';
}

const AppSwitcher: React.FC<AppSwitcherProps> = ({ currentApp = 'operator' }) => {
  const dropdownRef = useRef<HTMLDivElement>(null);

  const handleSwitch = (app: 'operator' | 'provider') => {
    console.log(`Switching to ${app} mode, current origin: ${window.location.origin}, current app: ${currentApp}`);
    if (app === currentApp) {
      return;
    }

<<<<<<< HEAD
    // Use the current origin and construct the URL dynamically
    const origin = window.location.origin;
    const url = app === 'operator' 
      ? `${origin}/operator:hypergrid:${PUBLISHER}/`
      : `${origin}/provider:hypergrid:${PUBLISHER}/`;
    
    window.location.href = url;
=======

    window.location.href = app === 'operator'
      ? `${window.location.origin}/operator:hypergrid:ware.hypr/`
      : `${window.location.origin}/provider:hypergrid:ware.hypr/`;
>>>>>>> bbb4e274
  };

  return (
    <div
      className="relative mt-auto flex flex-col gap-4 self-center min-w-3/4"
      ref={dropdownRef}
    >
      <div className="border-t border-gray-300 w-16 h-4 border-t-2"></div>
      <h3 className="font-semibold  text-xl">Switch mode</h3>
      <button
        onClick={() => handleSwitch('provider')}
        className={classNames("text-xl self-stretch hover:underline !justify-start", {
          'font-bold underline': currentApp === 'provider'
        })}
      >
        <span className={classNames("h-12 rounded-2xl flex place-items-center place-content-center aspect-square p-3", {
          'text-black bg-gray': currentApp !== 'provider',
          'text-cyan bg-black': currentApp === 'provider',
        })} >
          <img
            src={`${import.meta.env.BASE_URL}/provider.svg`}
            alt="Provider"
            className="w-full h-full object-contain"
          />
        </span>
        <span>
          Provider mode
        </span>
      </button>
      <button
        onClick={() => handleSwitch('operator')}
        className={classNames("text-xl self-stretch hover:underline !justify-start", {
          'font-bold underline': currentApp === 'operator'
        })}
      >
        <span className={classNames("h-12 rounded-2xl flex place-items-center place-content-center aspect-square p-3", {
          'text-black bg-gray': currentApp !== 'operator',
          'text-cyan bg-black': currentApp === 'operator',
        })} >
          <img
            src={`${import.meta.env.BASE_URL}/operator.svg`}
            alt="Operator"
            className="w-full h-full object-contain"
          />
        </span>
        <span>
          Operator mode
        </span>
      </button>
    </div>
  );
};

export default AppSwitcher; <|MERGE_RESOLUTION|>--- conflicted
+++ resolved
@@ -1,10 +1,6 @@
-<<<<<<< HEAD
-import React, { useState, useRef, useEffect } from 'react';
-import { PUBLISHER } from '../constants';
-=======
 import classNames from 'classnames';
 import React, { useRef } from 'react';
->>>>>>> bbb4e274
+import { PUBLISHER } from '../constants';
 
 interface AppSwitcherProps {
   currentApp?: 'operator' | 'provider';
@@ -19,7 +15,6 @@
       return;
     }
 
-<<<<<<< HEAD
     // Use the current origin and construct the URL dynamically
     const origin = window.location.origin;
     const url = app === 'operator' 
@@ -27,12 +22,6 @@
       : `${origin}/provider:hypergrid:${PUBLISHER}/`;
     
     window.location.href = url;
-=======
-
-    window.location.href = app === 'operator'
-      ? `${window.location.origin}/operator:hypergrid:ware.hypr/`
-      : `${window.location.origin}/provider:hypergrid:ware.hypr/`;
->>>>>>> bbb4e274
   };
 
   return (
