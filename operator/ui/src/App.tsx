import { useState, useEffect, useRef, useCallback, useMemo } from "react";
// SearchPage is no longer directly rendered here by default, but keep import if used elsewhere or if needed later.
import BackendDrivenHypergridVisualizerWrapper from "./components/BackendDrivenHypergridVisualizer.tsx";
import HeaderSearch from "./components/HeaderSearch.tsx";
import AppSwitcher from "./components/AppSwitcher.tsx";

// Import required types
import { ActiveAccountDetails, OnboardingStatusResponse } from "./logic/types.ts";
// Corrected viem import
import { type Address as ViemAddress, parseAbi, namehash as viemNamehash } from "viem";
// Import wagmi hooks separately
import { useConfig, useContractRead } from 'wagmi';
// Import ConnectButton from RainbowKit
import { ConnectButton } from '@rainbow-me/rainbowkit';
<<<<<<< HEAD
// Import constants
import { HYPERMAP_ADDRESS } from './constants';
=======
import { ToastContainer } from "react-toastify";
import NotificationBell from './components/NotificationBell';

const BASE_URL = import.meta.env.VITE_BASE_URL;
>>>>>>> bbb4e274


function App() {
  // Popover state
  const accountButtonRef = useRef<HTMLButtonElement>(null);
  const modalRef = useRef<HTMLDivElement>(null);

  // State for Onboarding Data
  const [onboardingData, setOnboardingData] = useState<OnboardingStatusResponse | null>(null);

  // Renamed derived variable
  const derivedNodeName = useMemo(() => {
    const windowNodeName = (window as any).our?.node;
    if (windowNodeName) return windowNodeName;
    if (onboardingData?.checks?.operatorEntry && onboardingData.checks.operatorEntry.startsWith("grid-wallet.")) {
      const namePart = onboardingData.checks.operatorEntry.substring("grid-wallet.".length);
      if (namePart) return namePart;
    }
    return null;
  }, [onboardingData]);

  const wagmiConfig = useConfig(); // For useContractRead
  const BASE_CHAIN_ID = 8453;

  const hypermapAbiForNodeTba = parseAbi([
    'function get(bytes32 node) external view returns (address tba, address owner, bytes memory note)'
  ]);

  const {
    data: nodeTbaContractData,
    isLoading: isNodeTbaLoading,
    error: nodeTbaError
  } = useContractRead({
    address: HYPERMAP_ADDRESS,
    abi: hypermapAbiForNodeTba,
    functionName: 'get',
    args: derivedNodeName ? [viemNamehash(derivedNodeName)] : undefined,
    chainId: BASE_CHAIN_ID,
    config: wagmiConfig,
    query: {
      enabled: !!derivedNodeName,
    }
  });

  useEffect(() => {
    function handleClickOutside(event: MouseEvent) {
      if (
        modalRef.current &&
        !modalRef.current.contains(event.target as Node) &&
        accountButtonRef.current &&
        !accountButtonRef.current.contains(event.target as Node)
      ) {
        //setIsAccountModalOpen(false); 
      }
    }
    document.addEventListener("mousedown", handleClickOutside);
    return () => {
      document.removeEventListener("mousedown", handleClickOutside);
    };
  }, [modalRef, accountButtonRef]);

  return (
    <div className="flex h-screen">
      <header className="flex flex-col py-8 px-6  bg-white shadow-2xl relative flex-shrink-0 gap-8 max-w-sm w-full items-start">
        <img src={`${import.meta.env.BASE_URL}/Logomark.svg`} alt="Hypergrid Logo" className="h-10" />
        <HeaderSearch />
        <AppSwitcher currentApp="operator" />
      </header>

      <div className="flex flex-col flex-grow overflow-hidden relative">
        <div className="flex items-center gap-3 absolute top-4 right-4 z-10">
          <NotificationBell />
          <ConnectButton />
        </div>
        <main className="flex-grow flex flex-col overflow-y-auto">
          <BackendDrivenHypergridVisualizerWrapper
          />
        </main>
      </div>
      <ToastContainer
        position="top-right"
        autoClose={3000}
        closeOnClick
        rtl={false}
        pauseOnFocusLoss
        draggable
        pauseOnHover
      />
    </div>
  );
}

export default App;<|MERGE_RESOLUTION|>--- conflicted
+++ resolved
@@ -12,15 +12,12 @@
 import { useConfig, useContractRead } from 'wagmi';
 // Import ConnectButton from RainbowKit
 import { ConnectButton } from '@rainbow-me/rainbowkit';
-<<<<<<< HEAD
 // Import constants
 import { HYPERMAP_ADDRESS } from './constants';
-=======
 import { ToastContainer } from "react-toastify";
 import NotificationBell from './components/NotificationBell';
 
 const BASE_URL = import.meta.env.VITE_BASE_URL;
->>>>>>> bbb4e274
 
 
 function App() {
