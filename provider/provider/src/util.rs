use crate::{EndpointDefinition, ProviderRequest};
use crate::constants::{USDC_BASE_ADDRESS, WALLET_PREFIX};
use hyperware_process_lib::{
    eth::{Address as EthAddress, EthError, TransactionReceipt, TxHash, U256},
    get_blob,
    hyperapp::{send, sleep},
    http::{
        client::{HttpClientAction, HttpClientError, HttpClientResponse, OutgoingHttpRequest},
        HeaderName, HeaderValue, Method as HyperwareHttpMethod, Response as HyperwareHttpResponse,
        StatusCode,
    },
    hypermap, Request,
    logging::{debug, error, warn, info},
};
use serde_json;
use std::collections::HashMap;
use std::str::FromStr;
use url::Url;

/// Make an HTTP request using http-client and await its response.
///
/// Returns HTTP response from the `http` crate if successful, with the body type as bytes.
pub async fn send_async_http_request(
    method: HyperwareHttpMethod,
    url: url::Url,
    headers: Option<HashMap<String, String>>,
    timeout: u64,
    body: Vec<u8>,
) -> std::result::Result<HyperwareHttpResponse<Vec<u8>>, HttpClientError> {
    // Capture values for logging before they're consumed
    let headers_clone = headers.clone().unwrap_or_default();
    let body_size = body.len();
    let method_str = method.to_string();
    let url_str = url.to_string();

    let req = Request::to(("our", "http-client", "distro", "sys"))
        .expects_response(timeout)
        .body(
            serde_json::to_vec(&HttpClientAction::Http(OutgoingHttpRequest {
                method: method_str.clone(),
                version: None,
                url: url_str.clone(),
                headers: headers.unwrap_or_default(),
            }))
            .map_err(|_| HttpClientError::MalformedRequest)?,
        )
        .blob_bytes(body);

    let result_from_http_client =
        send::<std::result::Result<HttpClientResponse, HttpClientError>>(req).await;

    match result_from_http_client {
        Ok(Ok(HttpClientResponse::Http(resp_data))) => {
            let mut http_response = HyperwareHttpResponse::builder()
                .status(StatusCode::from_u16(resp_data.status).unwrap_or_default());
            let headers_map = http_response.headers_mut().unwrap();
            for (key, value) in &resp_data.headers {
                let Ok(key) = HeaderName::from_str(key) else {
                    continue;
                };
                let Ok(value) = HeaderValue::from_str(value) else {
                    continue;
                };
                headers_map.insert(key, value);
            }
            Ok(http_response
                .body(get_blob().unwrap_or_default().bytes)
                .unwrap())
        }
        Ok(Ok(HttpClientResponse::WebSocketAck)) => {
            let error = HttpClientError::ExecuteRequestFailed(
                "http-client gave unexpected response".to_string(),
            );
            error!(
                "HTTP request failed - unexpected WebSocket response: method={}, url={}, timeout={}s, error={:?}",
                method_str, url_str, timeout, error
            );
            Err(error)
        }
        Ok(Err(http_client_err)) => {
            error!(
                "HTTP request failed - client error: method={}, url={}, timeout={}s, headers={:?}, body_size={}, error={:?}",
                method_str, url_str, timeout, headers_clone, body_size, http_client_err
            );
            Err(http_client_err)
        }
        Err(app_send_err) => {
            let error = HttpClientError::ExecuteRequestFailed(format!(
                "http-client gave invalid response: {app_send_err:?}"
            ));
            error!(
                "HTTP request failed - send error: method={}, url={}, timeout={}s, headers={:?}, body_size={}, send_error={:?}",
                method_str, url_str, timeout, headers_clone, body_size, app_send_err
            );
            Err(error)
        }
    }
}

/// Retrieves the logs for a specific transaction hash on a given chain.
///
/// # Arguments
/// * `tx_hash_str` - The transaction hash as a hexadecimal string (e.g., "0x...").
/// * `state` - The state of the provider, containing the RPC provider.
pub async fn get_logs_for_tx(
    tx_hash_str: &String,
    state: &super::HypergridProviderState, // Use super:: to refer to HypergridProviderState from lib.rs
) -> Result<TransactionReceipt, EthError> {
    // 1. Instantiate the provider for the target chain
    let provider = &state.rpc_provider;

    // 2. Parse the transaction hash string into a TxHash type
    //    Ensure the input string starts with "0x" if required by FromStr implementation
    let tx_hash = TxHash::from_str(tx_hash_str.trim_start_matches("0x"))
        .map_err(|_| EthError::InvalidParams)?; // Return InvalidParams if hash format is wrong

    // 3. Retry mechanism for get_transaction_receipt
    const MAX_RETRIES: u32 = 3;
    const INITIAL_DELAY_MS: u64 = 500; // Start with 500ms

    for attempt in 1..=MAX_RETRIES {
        match provider.get_transaction_receipt(tx_hash) {
            Ok(Some(receipt)) => {
                debug!(
                    "Found receipt for tx {} on attempt {}: Receipt: {:?}",
                    tx_hash_str,
                    attempt,
                    receipt
                );
                return Ok(receipt);
            }
            Ok(None) => {
                debug!(
                    "Transaction receipt not found for tx {} on attempt {}/{}",
                    tx_hash_str,
                    attempt,
                    MAX_RETRIES
                );
                if attempt < MAX_RETRIES {
                    // Exponential backoff: 500ms, 1000ms, 2000ms, 4000ms
                    let delay_ms = INITIAL_DELAY_MS * (1 << (attempt - 1));
                    debug!("Retrying in {}ms...", delay_ms);
                    // Sleep before retrying (using thread sleep as async sleep not available)
                    let _ = sleep(delay_ms).await;
                } else {
                    debug!("Max retries reached for tx {}", tx_hash_str);
                    return Err(EthError::RpcTimeout);
                }
            }
            Err(e) => {
                debug!("Error fetching receipt for tx {} on attempt {}: {:?}", tx_hash_str, attempt, e);
                if attempt < MAX_RETRIES {
                    // Exponential backoff: 500ms, 1000ms, 2000ms, 4000ms
                    let delay_ms = INITIAL_DELAY_MS * (1 << (attempt - 1));
                    debug!("Retrying in {}ms...", delay_ms);
                    // Sleep before retrying (using thread sleep as async sleep not available)
                    let _ = sleep(delay_ms).await;
                } else {
                    return Err(e); // Propagate the error after max retries
                }
            }
        }
    }

    // This should never be reached, but just in case
    Err(EthError::RpcTimeout)
}

// OLD FUNCTION - COMMENTED OUT FOR NEW CURL-BASED IMPLEMENTATION
/*
// Moved call_provider function
pub async fn call_provider(
    provider_id_for_log: String,
    endpoint_def: EndpointDefinition, // This type needs to be available here
    dynamic_args: &Vec<(String, String)>,
    source: String,
) -> Result<String, String> {
    info!(
        "Calling provider via util: {}, endpoint: {}, structure: {:?}",
        provider_id_for_log,
        endpoint_def.name,
        endpoint_def.request_structure
    );

    let args_map: HashMap<String, String> = dynamic_args.iter().cloned().collect();

    // --- 1. Prepare Headers (API Key + General) ---
    let mut http_headers = HashMap::new();
    let mut api_key_in_header = false;
    if let (Some(header_name), Some(api_key_value)) =
        (&endpoint_def.api_key_header_name, &endpoint_def.api_key)
    {
        if !api_key_value.is_empty() && !header_name.is_empty() {
            http_headers.insert(header_name.clone(), api_key_value.clone());
            debug!("API Key added to header: {}", header_name);
            api_key_in_header = true;
        }
    }
    if let Some(header_keys) = &endpoint_def.header_keys {
        for key in header_keys {
            if let Some(value) = args_map.get(key) {
                if !(api_key_in_header && endpoint_def.api_key_header_name.as_deref() == Some(key))
                {
                    http_headers.insert(key.clone(), value.clone());
                }
            } else {
                warn!(
                    "Warning: Missing dynamic argument for header key: '{}'",
                    key
                );
            }
        }
    }

    http_headers.insert("X-Insecure-HPN-Client-Node-Id".to_string(), source);

    debug!(
        "Prepared headers (before body processing): {:?}",
        http_headers
    );

    // --- 2. Process URL (Path Params, Query Params based on structure) ---
    let mut processed_url_template = endpoint_def.base_url_template.clone();
    let mut query_params_to_add: Vec<(String, String)> = Vec::new();
    let mut body_data = HashMap::new();

    match endpoint_def.request_structure {
        // Assuming RequestStructureType is also available via super:: or globally
        super::RequestStructureType::GetWithPath => {
            debug!("Structure: GetWithPath - Processing path parameters.");
            if let Some(path_keys) = &endpoint_def.path_param_keys {
                for path_key in path_keys {
                    if let Some(value) = args_map.get(path_key) {
                        processed_url_template =
                            processed_url_template.replace(&format!("{{{}}}", path_key), value);
                    } else {
                        warn!(
                            "Warning: Missing path parameter '{}' for URL template",
                            path_key
                        );
                    }
                }
            }
        }
        super::RequestStructureType::GetWithQuery => {
            debug!("Structure: GetWithQuery - Processing query parameters.");
            if let Some(query_keys) = &endpoint_def.query_param_keys {
                for key in query_keys {
                    if let Some(value) = args_map.get(key) {
                        query_params_to_add.push((key.clone(), value.clone()));
                    } else {
                        warn!("Warning: Missing dynamic argument for query key: '{}'", key);
                    }
                }
            }
        }
        super::RequestStructureType::PostWithJson => {
            debug!("Structure: PostWithJson - Processing path, query, and body parameters.");
            if let Some(path_keys) = &endpoint_def.path_param_keys {
                for path_key in path_keys {
                    if let Some(value) = args_map.get(path_key) {
                        processed_url_template =
                            processed_url_template.replace(&format!("{{{}}}", path_key), value);
                    } else {
                        warn!(
                            "Warning: Missing optional path parameter '{}' for POST URL template",
                            path_key
                        );
                    }
                }
            }
            if let Some(query_keys) = &endpoint_def.query_param_keys {
                for key in query_keys {
                    if let Some(value) = args_map.get(key) {
                        query_params_to_add.push((key.clone(), value.clone()));
                    } else {
                        warn!(
                            "Warning: Missing optional dynamic argument for query key: '{}'",
                            key
                        );
                    }
                }
            }
            if let Some(body_keys) = &endpoint_def.body_param_keys {
                if !body_keys.is_empty() {
                    for key in body_keys {
                        if let Some(value) = args_map.get(key) {
                            body_data.insert(key.clone(), value.clone());
                        } else {
                            warn!("Warning: Missing dynamic argument for body key: '{}'", key);
                        }
                    }
                    debug!("Collected body data: {:?}", body_data.keys());
                } else {
                    debug!("POST request configured with explicitly empty body_param_keys. No body generated from dynamic args.");
                }
            } else {
                debug!("POST request configured without body_param_keys specified (Option is None). Body will be empty.");
            }
        }
    }

    // --- 3. Finalize URL with Query Params (including API Key if needed) ---
    let mut final_url = Url::parse(&processed_url_template).map_err(|e| {
        let error_msg = format!(
            "Invalid base URL template after path substitution: {} -> {}: {}",
            endpoint_def.base_url_template, processed_url_template, e
        );
        error!(
            "URL parsing failed for provider '{}': original_template={}, processed_template={}, error={}",
            provider_id_for_log, endpoint_def.base_url_template, processed_url_template, e
        );
        error_msg
    })?;

    {
        let mut query_pairs = final_url.query_pairs_mut();
        for (key, value) in query_params_to_add {
            query_pairs.append_pair(&key, &value);
        }
        if !api_key_in_header {
            if let (Some(param_name), Some(api_key_value)) = (
                &endpoint_def.api_key_query_param_name,
                &endpoint_def.api_key,
            ) {
                if !api_key_value.is_empty() && !param_name.is_empty() {
                    query_pairs.append_pair(param_name, api_key_value);
                    debug!("API Key added to query parameter: {}", param_name);
                }
            }
        }
    }

    let final_url_str = final_url.to_string();
    debug!("Final URL for call: {}", final_url_str);

    // --- 4. Finalize Body and Headers for POST ---
    let mut body_bytes: Vec<u8> = Vec::new();
    if endpoint_def.method == HttpMethod::POST {
        // HttpMethod also needs to be available
        if !body_data.is_empty() {
            http_headers.insert("Content-Type".to_string(), "application/json".to_string());
            debug!("Added Content-Type: application/json header because POST body is present.");

            body_bytes = serde_json::to_vec(&body_data).map_err(|e| {
                let error_msg = format!(
                    "Failed to serialize POST body: {}. Data: {:?}",
                    e, body_data
                );
                error!(
                    "JSON serialization failed for provider '{}': endpoint={}, body_data={:?}, error={}",
                    provider_id_for_log, endpoint_def.name, body_data, e
                );
                error_msg
            })?;
            debug!("POST Body Bytes Length: {}", body_bytes.len());
        } else {
            warn!("POST request proceeding with empty body.");
        }
    }
    debug!("Final Headers being sent: {:?}", http_headers);

    // --- 5. Determine HTTP Method ---
    let http_client_method = match endpoint_def.method {
        // HttpMethod
        HttpMethod::GET => HyperwareHttpMethod::GET,
        HttpMethod::POST => HyperwareHttpMethod::POST,
    };
    debug!("HTTP Method for call: {:?}", http_client_method);

    // --- 6. Execute HTTP Request --- Reuses send_async_http_request from this file
    let timeout_seconds = 60;
    match send_async_http_request(
        http_client_method,
        final_url,
        Some(http_headers),
        timeout_seconds,
        body_bytes,
    )
    .await
    {
        Ok(response) => {
            let status = response.status().as_u16();
            let response_body_bytes = response.body().to_vec();
            let body_result = String::from_utf8(response_body_bytes)
                .map_err(|e| {
                    error!("Failed to parse response body as UTF-8: {}", e);
                    format!("Failed to parse response body as UTF-8: {}", e)
                })?;

            // Try to parse the body as JSON to avoid double-encoding
            let body_json = match serde_json::from_str::<serde_json::Value>(&body_result) {
                Ok(json_value) => json_value,
                Err(_) => serde_json::Value::String(body_result), // If not JSON, wrap as string
            };

            let response_wrapper = serde_json::json!({
                "status": status,
                "body": body_json
            });

            Ok(response_wrapper.to_string())
        }
        Err(e) => {
            error!(
                "API call failed for {}: {} - Error: {:?}",
                provider_id_for_log, endpoint_def.name, e
            );
            Err(format!("API call failed: {}", e))
        }
    }
}
*/

// New curl-based provider call function
pub async fn call_provider(
    provider_id_for_log: String,
    endpoint_def: EndpointDefinition,
    dynamic_args: &Vec<(String, String)>,
    source: String,
) -> Result<String, String> {
    debug!(
        "Calling provider via curl template: {}, method: {}",
        provider_id_for_log,
        endpoint_def.method
    );

    let args_map: HashMap<String, String> = dynamic_args.iter().cloned().collect();

    // Start with original headers from the curl template
    let mut http_headers = endpoint_def.get_original_headers_map();

    // Construct URL from template
    let mut final_url = endpoint_def.url_template.clone();

    // Parse original curl to extract original query parameters
    let mut original_query_params: HashMap<String, String> = HashMap::new();
    // Extract URL from curl command (handle quoted and unquoted URLs)
    if let Some(url_part) = endpoint_def.original_curl
        .split_whitespace()
        .find(|s| s.contains("http")) {
        // Remove quotes and clean up the URL part
        let clean_url = url_part.trim_matches('"').trim_matches('\'');
        if let Ok(url) = url::Url::parse(clean_url) {
            for (key, value) in url.query_pairs() {
                original_query_params.insert(key.to_string(), value.to_string());
            }
        }
    }

    debug!(
        "Original query params extracted from curl: {:?}",
        original_query_params
    );

    // Start with original query parameters, then override with dynamic ones
    let mut query_params: Vec<(String, String)> = original_query_params.iter().map(|(k, v)| (k.clone(), v.clone())).collect();
    let mut body_json = endpoint_def.get_original_body_json();

    // Process each parameter substitution based on JSON pointers
    for param_def in &endpoint_def.parameters {
        let value = args_map.get(&param_def.parameter_name)
            .ok_or_else(|| format!("Missing argument for parameter: {}", param_def.parameter_name))?;

        match param_def.location.as_str() {
            "path" => {
                // Replace path parameters in URL template
                final_url = final_url.replace(&format!("{{{}}}", param_def.parameter_name), value);
            }
            "query" => {
                // Extract the original query parameter name from JSON pointer
                // JSON pointer format: "/queryParams/original_param_name"
                let original_param_name = param_def.json_pointer
                    .strip_prefix("/queryParams/")
                    .ok_or_else(|| format!("Invalid query JSON pointer: {}", param_def.json_pointer))?;

                // Override existing query parameter or add new one
                // Remove any existing parameter with the original name first
                query_params.retain(|(k, _)| k != original_param_name);
                // Add the new/updated parameter using the original parameter name
                query_params.push((original_param_name.to_string(), value.clone()));
            }
            "header" => {
                // Update header value
                let header_name = param_def.json_pointer
                    .strip_prefix("/headers/")
                    .ok_or_else(|| format!("Invalid header JSON pointer: {}", param_def.json_pointer))?;
                http_headers.insert(header_name.to_string(), value.clone());
            }
            "body" => {
                // Update body using JSON pointer
                if let Some(ref mut body) = body_json {
                    // Strip the "/body" prefix from the JSON pointer since we're already working with the body
                    let body_relative_pointer = param_def.json_pointer
                        .strip_prefix("/body")
                        .unwrap_or(&param_def.json_pointer);

                    // If the pointer is just "/body", we replace the entire body
                    if body_relative_pointer.is_empty() {
                        // Parse the new value as JSON if possible, otherwise treat as string
                        match serde_json::from_str::<serde_json::Value>(value) {
                            Ok(parsed_value) => {
                                *body = parsed_value;
                            }
                            Err(_) => {
                                // If not valid JSON, treat as string
                                *body = serde_json::Value::String(value.clone());
                            }
                        }
                    } else {
                        update_json_value_by_pointer(body, body_relative_pointer, value)?;
                    }
                }
            }
            _ => {
                warn!("Unknown parameter location: {}", param_def.location);
            }
        }
    }

    // Add query parameters to URL if any
    if !query_params.is_empty() {
        let query_string: String = query_params
            .iter()
            .map(|(k, v)| format!("{}={}", urlencoding::encode(k), urlencoding::encode(v)))
            .collect::<Vec<_>>()
            .join("&");

        final_url = if final_url.contains('?') {
            format!("{}&{}", final_url, query_string)
        } else {
            format!("{}?{}", final_url, query_string)
        };
    }

    // Add source node ID header
    http_headers.insert("X-Insecure-HPN-Client-Node-Id".to_string(), source);

    debug!("Final URL: {}", final_url);
    debug!("Final headers: {:?}", http_headers);
    debug!("Final body: {:?}", body_json);

    // Prepare body bytes
    let body_bytes = if let Some(body) = body_json {
        // Ensure Content-Type is set for JSON body
        http_headers.insert("Content-Type".to_string(), "application/json".to_string());
        serde_json::to_vec(&body).map_err(|e| format!("Failed to serialize body: {}", e))?
    } else {
        Vec::new()
    };

    // Parse URL
    let url = Url::parse(&final_url).map_err(|e| format!("Invalid URL: {}", e))?;

    // Convert method string to HyperwareHttpMethod
    let http_method = match endpoint_def.method.to_uppercase().as_str() {
        "GET" => HyperwareHttpMethod::GET,
        "POST" => HyperwareHttpMethod::POST,
        "PUT" => HyperwareHttpMethod::PUT,
        "DELETE" => HyperwareHttpMethod::DELETE,
        "PATCH" => HyperwareHttpMethod::PATCH,
        _ => return Err(format!("Unsupported HTTP method: {}", endpoint_def.method)),
    };

    // Make the HTTP request
    let timeout: u64 = 30;
    let start_time = std::time::Instant::now();
<<<<<<< HEAD
    
    // Log HTTP request details (no sensitive data)
    debug!(
        "http_request_started: provider={}, method={}, url_domain={}, timeout_s={}, body_size_bytes={}",
        provider_id_for_log,
        endpoint_def.method,
        url.host_str().unwrap_or("unknown"),
        timeout,
        body_bytes.len()
    );
    
=======

>>>>>>> da546ee5
    match send_async_http_request(http_method, url, Some(http_headers), timeout, body_bytes).await {
        Ok(response) => {
            let elapsed = start_time.elapsed();
            let status = response.status();
            let body_bytes = response.into_body();
            let body_string = String::from_utf8(body_bytes.clone())
                .unwrap_or_else(|_| format!("[Binary data, {} bytes]", body_bytes.len()));

            // Log HTTP response details (no sensitive response data)
            debug!(
                "http_response_received: provider={}, status={}, duration_ms={}, response_size_bytes={}",
                provider_id_for_log,
                status,
                elapsed.as_millis(),
                body_string.len()
            );

            if status.is_success() {
                Ok(body_string)
            } else {
                // Error tracking log - HTTP error status
                error!(
                    "http_request_failed: provider={}, status={}, duration_ms={}, error_type=http_error_status",
                    provider_id_for_log,
                    status,
                    elapsed.as_millis()
                );
                Err(format!(
                    "Provider returned error status {}: {}",
                    status, body_string
                ))
            }
        }
        Err(e) => {
            let elapsed = start_time.elapsed();
            // Error tracking log - network/timeout error
            error!(
                "http_request_failed: provider={}, duration_ms={}, error_type=network_timeout",
                provider_id_for_log,
                elapsed.as_millis()
            );
            Err(format!("Failed to call provider: {:?}", e))
        }
    }
}

// Helper function to update JSON value using JSON pointer
fn update_json_value_by_pointer(
    json: &mut serde_json::Value,
    pointer: &str,
    new_value: &str,
) -> Result<(), String> {
    // Handle JSON pointers like "/body/field_name" or "/body/messages/0/content"
    let parts: Vec<&str> = pointer.split('/').filter(|s| !s.is_empty()).collect();

    if parts.is_empty() {
        return Err("Invalid JSON pointer".to_string());
    }

    // Navigate to the parent of the target
    let mut current = json;
    for i in 0..parts.len() - 1 {
        let part = parts[i];

        // Check if this part is an array index (all digits)
        if part.chars().all(|c| c.is_ascii_digit()) {
            let index: usize = part.parse()
                .map_err(|_| format!("Invalid array index: {}", part))?;

            match current {
                serde_json::Value::Array(arr) => {
                    current = arr.get_mut(index)
                        .ok_or_else(|| format!("Array index out of bounds: {}", index))?;
                }
                _ => return Err(format!("Expected array at path: {}", part)),
            }
        } else {
            // Regular object field
            match current {
                serde_json::Value::Object(map) => {
                    current = map.get_mut(part)
                        .ok_or_else(|| format!("Path not found: {}", part))?;
                }
                _ => return Err(format!("Expected object at path: {}", part)),
            }
        }
    }

    // Update the final field
    let final_part = parts.last().unwrap();

    // Parse the new value as JSON if possible, otherwise treat as string
    let parsed_value = parse_parameter_value(new_value);

    // Check if the final part is an array index
    if final_part.chars().all(|c| c.is_ascii_digit()) {
        let index: usize = final_part.parse()
            .map_err(|_| format!("Invalid array index: {}", final_part))?;

        match current {
            serde_json::Value::Array(arr) => {
                if index >= arr.len() {
                    return Err(format!("Array index out of bounds: {}", index));
                }
                arr[index] = parsed_value;
                Ok(())
            }
            _ => Err(format!("Expected array for index: {}", final_part)),
        }
    } else {
        // Regular object field
        match current {
            serde_json::Value::Object(map) => {
                map.insert(final_part.to_string(), parsed_value);
                Ok(())
            }
            _ => Err(format!("Expected object for field: {}", final_part)),
        }
    }
}

// Helper function to parse parameter values intelligently
fn parse_parameter_value(value: &str) -> serde_json::Value {
    // Check if the value is already a valid JSON value
    if let Ok(parsed) = serde_json::from_str::<serde_json::Value>(value) {
        // Successfully parsed as JSON, return the parsed value
        // This handles cases like:
        // - "hello world" → JSON string "hello world"
        // - 42 → JSON number 42
        // - true → JSON boolean true
        // - [1,2,3] → JSON array [1,2,3]
        // - {"key": "value"} → JSON object {"key": "value"}
        return parsed;
    }
    // If it's not valid JSON, automatically quote it as a JSON string
    // This handles cases like:
    // - hello world → "hello world" (automatically quoted)
    // - write me a poem about songbirds → "write me a poem about songbirds"
    serde_json::Value::String(value.to_string())
}

// --- Function to Validate Transaction Payment ---
pub async fn validate_transaction_payment(
    mcp_request: &ProviderRequest,
    state: &mut super::HypergridProviderState, // Now mutable
    source_node_id: String,                    // Pass source node string directly
) -> Result<(), String> {
    // Usage tracking log - payment validation started
    debug!(
        "payment_validation_started: provider={}, source_node={}, has_tx_hash={}",
        mcp_request.provider_name,
        source_node_id,
        mcp_request.payment_tx_hash.is_some()
    );
    // --- 0. Check if provider exists at all ---
    if !state
        .registered_providers
        .iter()
        .any(|p| p.provider_name == mcp_request.provider_name)
    {
        // we double-check for safety, but this validation already happened in the top-level function (call_provider)
        return Err(format!("Provider '{}' not found. This should never happen, contact Hyperware Discord for help.", mcp_request.provider_name));
    }

    // --- 1. Transaction Hash and Initial Validation ---
    let tx_hash_str_ref = mcp_request.payment_tx_hash.as_ref().ok_or_else(|| {
        format!(
            "No payment transaction hash provided for provider call to '{}'. Please make sure to provide a valid transaction hash.",
            mcp_request.provider_name
        )
    })?;

    // --- 2. Check if Transaction Hash has already been used ---
    if state.spent_tx_hashes.contains(tx_hash_str_ref) {
        let error_msg = format!(
            "Transaction hash {} has already been used. You request has been rejected.",
            tx_hash_str_ref
        );
        error!(
            "Duplicate transaction hash used: provider={}, tx_hash={}, source_node={}",
            mcp_request.provider_name, tx_hash_str_ref, source_node_id
        );
        return Err(error_msg);
    }

    // --- 3. Fetch Transaction Receipt ---
    let transaction_receipt = match get_logs_for_tx(tx_hash_str_ref, state).await {
        Ok(r) => r,
        Err(e) => {
            let error_msg = format!(
                "Error fetching transaction receipt for {}: {:?}",
                tx_hash_str_ref, e
            );
            error!(
                "Failed to fetch transaction receipt: provider={}, tx_hash={}, source_node={}, error={:?}",
                mcp_request.provider_name, tx_hash_str_ref, source_node_id, e
            );
            return Err(error_msg);
        }
    };

    // --- 4. Initial Transaction Validation (Recipient is Token Contract) ---
    let expected_token_contract_address = EthAddress::from_str(
        USDC_BASE_ADDRESS, // Example: USDC on Base
    )
    .map_err(|e| format!("Invalid expected token contract address format: {}", e))?;

    // let actual_tx_recipient = transaction_receipt.to.ok_or_else(|| {
    //     String::from("Transaction receipt does not contain a 'to' (recipient) address, expected token contract.")
    // })?;

    // if actual_tx_recipient != expected_token_contract_address {
    //     return Err(format!(
    //         "Transaction 'to' address is not the expected token contract. Got: {:?}, Expected: {:?}",
    //         actual_tx_recipient, expected_token_contract_address
    //     ));
    // }

    debug!(
        "Transaction to field confirmed to be token contract {} for tx: {}",
        expected_token_contract_address,
        tx_hash_str_ref
    );

    // --- 5. Validate Event Log Data (Sender, Recipient, Amount) ---
    let registered_provider = state
        .registered_providers
        .iter()
        .find(|p| p.provider_name == mcp_request.provider_name)
        .ok_or_else(|| {
            format!(
                "Provider with name '{}' not found for payment validation.",
                mcp_request.provider_name
            )
        })?;

    let expected_provider_wallet_str = &registered_provider.registered_provider_wallet;
    let expected_provider_wallet = EthAddress::from_str(
        expected_provider_wallet_str.trim_start_matches("0x"),
    )
    .map_err(|e| {
        format!(
            "Invalid registered provider wallet address format '{}': {}",
            expected_provider_wallet_str, e
        )
    })?;

    let service_price_u256 = U256::from(registered_provider.price);
    let hypermap_instance = &state.hypermap;

    let mut payment_validated = false;
    let mut claimed_sender_address_from_log: Option<EthAddress> = None;
    let mut usdc_transfer_count = 0;
    let mut actual_transferred_amount = U256::from(0);

    // Access logs via transaction_receipt.inner (which is ReceiptEnvelope)
    for log in transaction_receipt.inner.logs() {
        // Check if the log is from the expected token contract
        if log.address() != expected_token_contract_address {
            debug!(
                "Log from contract {:?} does not match expected token contract {:?}, skipping. Tx: {}",
                log.address(),
                expected_token_contract_address,
                tx_hash_str_ref
            );
            continue;
        }

        // Check if this is a Transfer event (topic 0 should be the Transfer event signature)
        let transfer_event_signature = "0xddf252ad1be2c89b69c2b068fc378daa952ba7f163c4a11628f55a4df523b3ef";
        if log.topics().is_empty() || log.topics()[0].to_string() != transfer_event_signature {
            debug!(
                "Log is not a Transfer event, skipping. Tx: {}",
                tx_hash_str_ref
            );
            continue;
        }

        usdc_transfer_count += 1;
        debug!(
            "Found ERC20 Transfer event #{} for tx {}",
            usdc_transfer_count,
            tx_hash_str_ref
        );

        if log.topics().len() < 3 {
            debug!(
                "Transfer event log does not have enough topics (expected 3, got {}). Tx: {}",
                log.topics().len(),
                tx_hash_str_ref
            );
            continue;
        }

        // Extract sender from topic 1
        let tx_sender: &[u8] = log.topics()[1].as_slice();
        // Topics representing addresses are 32 bytes, address is last 20 bytes.
        if tx_sender.len() != 32 {
            debug!(
                "Sender topic (topic 1) has unexpected length: {}, expected 32. Tx: {}",
                tx_sender.len(),
                tx_hash_str_ref
            );
            continue;
        }
        let tx_sender_address = EthAddress::from_slice(&tx_sender[12..]);

        // Extract recipient from topic 2
        let tx_recipient: &[u8] = log.topics()[2].as_slice();
        if tx_recipient.len() != 32 {
            debug!(
                "Recipient topic (topic 2) has unexpected length: {}, expected 32. Tx: {}",
                tx_recipient.len(),
                tx_hash_str_ref
            );
            continue;
        }
        let tx_recipient_address = EthAddress::from_slice(&tx_recipient[12..]);

        // We're looking for the second USDC Transfer log specifically
        if usdc_transfer_count == 2 {
            debug!(
                "Processing second USDC Transfer event for tx {}: from={:?}, to={:?}",
                tx_hash_str_ref,
                tx_sender_address,
                tx_recipient_address
            );

            // Validate recipient is the provider's wallet
            if tx_recipient_address != expected_provider_wallet {
                debug!(
                    "Second Transfer event recipient mismatch for tx {}. Expected: {:?}, Got: {:?}",
                    tx_hash_str_ref,
                    expected_provider_wallet,
                    tx_recipient_address
                );
                continue;
            }

            // Validate amount from log data
            if log.data().data.len() == 32 {
                let transferred_amount = U256::from_be_slice(log.data().data.as_ref());
                debug!(
                    "Second Transfer event: from={:?}, to={:?}, amount={}",
                    tx_sender_address,
                    tx_recipient_address,
                    transferred_amount
                );

                if transferred_amount >= service_price_u256 {
                    debug!(
                        "Payment amount validated via second ERC20 Transfer: {} tokens to {:?} from {:?} in tx {}",
                        transferred_amount,
                        tx_recipient_address,
                        tx_sender_address,
                        tx_hash_str_ref
                    );
                    // Sender address and recipient confirmed, amount is sufficient.
                    // Now store the sender for Hypermap check and mark payment as potentially valid.
                    claimed_sender_address_from_log = Some(tx_sender_address);
                    payment_validated = true; // Provisional validation, Hypermap check still pending
                    actual_transferred_amount = transferred_amount; // Store actual amount for logging
                    break; // Found the second valid transfer, no need to check other logs
                } else {
                    debug!(
                        "Second Transfer event amount insufficient for tx {}. Expected >= {}, Got: {}",
                        tx_hash_str_ref,
                        service_price_u256,
                        transferred_amount
                    );
                    // Amount is insufficient, this is the wrong transfer
                    continue;
                }
            } else {
                debug!(
                    "Second Transfer event data field has unexpected length for tx {}. Expected 32 bytes for U256, got {}.",
                    tx_hash_str_ref, log.data().data.len()
                );
            }
        } else {
            debug!(
                "Skipping USDC Transfer event #{} (not the second one) for tx {}",
                usdc_transfer_count,
                tx_hash_str_ref
            );
        }
    }

    if !payment_validated || claimed_sender_address_from_log.is_none() {
        return Err(format!(
            "Failed to find a valid second ERC20 transfer event to provider wallet {:?} for at least {} tokens from contract {:?} in tx {}. Please ensure the transaction sent the correct amount of USDC to the provider's wallet from your Hypermap-linked TBA.",
            expected_provider_wallet, service_price_u256, expected_token_contract_address, tx_hash_str_ref
        ));
    }

    let final_claimed_sender_address = claimed_sender_address_from_log.unwrap(); // Safe due to check above

    // --- 6. Verify Request Sender against Transaction Sender (from log) via Hypermap TBA ---
    let namehash_from_claimed_sender_tba = match hypermap_instance.get_namehash_from_tba(final_claimed_sender_address) {
        Ok(namehash) => namehash,
        Err(e) => return Err(format!("Error fetching namehash for transaction sender ({} from log). Ensure it's a valid HNS entry TBA. Error: {:?}", final_claimed_sender_address, e)),
    };

    let full_name_for_tba_lookup = format!("{}{}", WALLET_PREFIX, source_node_id);
    let expected_namehash_for_requester = hypermap::namehash(&full_name_for_tba_lookup);

    if namehash_from_claimed_sender_tba != expected_namehash_for_requester {
        return Err(format!("Namehash mismatch for TBA: sender identified from log as {} (namehash: {}), but request came from {} (expected namehash: {}). Sender identity could not be verified.",
                          final_claimed_sender_address, namehash_from_claimed_sender_tba,
                          source_node_id, expected_namehash_for_requester));
    }
    debug!(
        "Hypermap TBA sender verification passed for tx {}: Log sender {} matches requester {}",
        tx_hash_str_ref,
        final_claimed_sender_address,
        source_node_id
    );

    // --- 7. Mark Transaction as Spent ---
    // This must be the last step after all validations pass.

    state.spent_tx_hashes.push(tx_hash_str_ref.to_string());
<<<<<<< HEAD
    
    // Get provider price for revenue tracking
    let provider_price = state
        .registered_providers
        .iter()
        .find(|p| p.provider_name == mcp_request.provider_name)
        .map(|p| p.price)
        .unwrap_or(0.0);

    // Success tracking log - payment validation successful
    info!(
        "payment_validation_success: provider={}, provider_node={}, source_node={}, tx_hash={}, price_usdc={}, transferred_usdc={}",
        mcp_request.provider_name,
        hyperware_app_common::hyperware_process_lib::our().node,
        source_node_id,
        tx_hash_str_ref, // Full transaction hash for complete audit trail
        provider_price,
        actual_transferred_amount
=======

    debug!(
        "Successfully validated payment and marked tx {} as spent.",
        tx_hash_str_ref
>>>>>>> da546ee5
    );

    Ok(())
}

pub fn default_provider() -> hyperware_process_lib::eth::Provider {
    let hypermap_timeout = 60;
    hyperware_process_lib::eth::Provider::new(
        hypermap::HYPERMAP_CHAIN_ID,
        hypermap_timeout,
    )
}

pub fn default_hypermap() -> hypermap::Hypermap {
    let hypermap_timeout = 60;
    let provider = hyperware_process_lib::eth::Provider::new(
        hypermap::HYPERMAP_CHAIN_ID,
        hypermap_timeout,
    );
    let hypermap_contract_address = EthAddress::from_str(hypermap::HYPERMAP_ADDRESS)
        .expect("HYPERMAP_ADDRESS const should be a valid Ethereum address");
    hypermap::Hypermap::new(provider, hypermap_contract_address)
}

pub fn validate_response_status(response: &str) -> Result<(), String> {
    // At this point, if we have a response, it means the HTTP call was successful
    // (status.is_success() was true in call_provider), so we just need to check
    // that we have a valid response body

    if response.trim().is_empty() {
        return Err("Empty response body".to_string());
    }

    // Try to parse as JSON to ensure it's a valid response
    // If it's not JSON, that's also fine for some APIs
    match serde_json::from_str::<serde_json::Value>(response) {
        Ok(_) => {
            // Valid JSON response - this is good
            Ok(())
        }
        Err(_) => {
            // Not JSON, but if it's a non-empty string, consider it valid
            // Some APIs return plain text or other formats
            if response.len() > 0 && response.len() < 10000 { // Reasonable size check
                Ok(())
            } else {
                Err("Response doesn't appear to be valid (too large or malformed)".to_string())
            }
        }
    }
}<|MERGE_RESOLUTION|>--- conflicted
+++ resolved
@@ -565,8 +565,6 @@
     // Make the HTTP request
     let timeout: u64 = 30;
     let start_time = std::time::Instant::now();
-<<<<<<< HEAD
-    
     // Log HTTP request details (no sensitive data)
     debug!(
         "http_request_started: provider={}, method={}, url_domain={}, timeout_s={}, body_size_bytes={}",
@@ -576,10 +574,6 @@
         timeout,
         body_bytes.len()
     );
-    
-=======
-
->>>>>>> da546ee5
     match send_async_http_request(http_method, url, Some(http_headers), timeout, body_bytes).await {
         Ok(response) => {
             let elapsed = start_time.elapsed();
@@ -1002,8 +996,6 @@
     // This must be the last step after all validations pass.
 
     state.spent_tx_hashes.push(tx_hash_str_ref.to_string());
-<<<<<<< HEAD
-    
     // Get provider price for revenue tracking
     let provider_price = state
         .registered_providers
@@ -1021,12 +1013,6 @@
         tx_hash_str_ref, // Full transaction hash for complete audit trail
         provider_price,
         actual_transferred_amount
-=======
-
-    debug!(
-        "Successfully validated payment and marked tx {} as spent.",
-        tx_hash_str_ref
->>>>>>> da546ee5
     );
 
     Ok(())
