use anyhow::{Error, Result};
<<<<<<< HEAD
use hyperware_app_common::hyperware_process_lib::{
    logging::debug,
=======
use hyperware_process_lib::{
    logging::info,
>>>>>>> da546ee5
    sqlite::{self, Sqlite},
    our,
};
use serde_json::Value;
use std::collections::HashMap;

/// Open the provider database - this accesses the same database that the operator uses for indexing
/// Note: This assumes the provider and operator share access to the same database through the package system
pub async fn open_provider_db() -> Result<sqlite::Sqlite, Error> {
    // Use the current package ID but access the "hypergrid" database
    // This should be the same database the operator uses if they're in the same package context
    let our_address = our();
    let package_id = our_address.package_id();
    let db = sqlite::open(package_id, "hypergrid", None).await?;
    Ok(db)
}

/// Load and initialize the provider database with proper schema
pub async fn load_provider_db() -> anyhow::Result<sqlite::Sqlite> {
    let db = open_provider_db().await?;
    let good = check_provider_schema(&db).await;
    if !good {
        debug!("Provider database schema not found or incomplete - this is expected if operator hasn't indexed providers yet");
    }
    Ok(db)
}

/// Check if the provider database has the required schema
pub async fn check_provider_schema(db: &Sqlite) -> bool {
    let required = ["providers"];
    let mut found = required
        .iter()
        .map(|&s| (s, false))
        .collect::<std::collections::HashMap<_, _>>();

    let statement = "SELECT name from sqlite_master WHERE type='table';".to_string();
    let data = db.read(statement, vec![]).await;
    match data {
        Err(_) => false,
        Ok(data) => {
            let values: Vec<Value> = data
                .iter()
                .filter_map(|map| map.get("name"))
                .cloned()
                .collect();

            for val in values {
                if let Value::String(s) = val {
                    if let Some(entry) = found.get_mut(s.as_str()) {
                        *entry = true;
                    }
                }
            }
            let good = found.values().all(|&b| b);
            good
        }
    }
}

/// Get all providers from the database (indexed by operator)
pub async fn get_all_indexed_providers(db: &Sqlite) -> Result<Vec<HashMap<String, Value>>> {
    let s = "SELECT * FROM providers".to_string();
    let data = db.read(s, vec![]).await?;
    Ok(data)
}

/// Search for providers in the indexed database
pub async fn search_indexed_providers(db: &Sqlite, query: String) -> Result<Vec<HashMap<String, Value>>> {
    let like_param = format!("%{}%", query);
    let exact_param = query; 

    let s = r#"
        SELECT * FROM providers
        WHERE (name LIKE ?1 COLLATE NOCASE)
        OR (site LIKE ?1 COLLATE NOCASE)
        OR (description LIKE ?1 COLLATE NOCASE)
        OR (provider_id = ?2) 
        "#
    .to_string();

    let params = vec![
        Value::String(like_param),  
        Value::String(exact_param), 
    ];

    let data = db.read(s, params).await?;
    Ok(data)
}


/// Get provider by exact name from indexed database
pub async fn get_indexed_provider_by_name(db: &Sqlite, name: &str) -> Result<Option<HashMap<String, Value>>> {
    let s = "SELECT * FROM providers WHERE name = ?1 LIMIT 1".to_string();
    let p = vec![serde_json::Value::String(name.to_string())];
    let data = db.read(s, p).await?;
    Ok(data.into_iter().next())
}

/// Compare local provider state with indexed state to detect inconsistencies
/// Only checks if local providers are properly synchronized with the index
pub async fn compare_with_indexed_state(
    local_providers: &[crate::RegisteredProvider], 
    db: &Sqlite
) -> Result<ComparisonResult> {
    let mut missing_from_index = Vec::new();
    let mut mismatched = Vec::new();

    // Check each local provider against the index
    for local_provider in local_providers {
        match get_indexed_provider_by_name(db, &local_provider.provider_name).await? {
            Some(indexed) => {
                // Check for mismatches between local and indexed data
                if let Some(Value::String(indexed_id)) = indexed.get("provider_id") {
                    if indexed_id != &local_provider.provider_id {
                        mismatched.push(format!(
                            "Provider '{}': ID mismatch (local: {}, indexed: {})",
                            local_provider.provider_name,
                            local_provider.provider_id,
                            indexed_id
                        ));
                    }
                }
                
                // Check price mismatch if available
                if let Some(Value::String(indexed_price)) = indexed.get("price") {
                    let local_price_str = local_provider.price.to_string();
                    if indexed_price != &local_price_str {
                        mismatched.push(format!(
                            "Provider '{}': Price mismatch (local: {}, indexed: {})",
                            local_provider.provider_name,
                            local_price_str,
                            indexed_price
                        ));
                    }
                }
            }
            None => {
                // Local provider is not in the index
                missing_from_index.push(local_provider.provider_name.clone());
            }
        }
    }

    Ok(ComparisonResult {
        missing_from_index,
        mismatched,
        total_local: local_providers.len(),
    })
}

/// Result of comparing local providers against indexed state
#[derive(Debug)]
pub struct ComparisonResult {
    pub missing_from_index: Vec<String>,
    pub mismatched: Vec<String>,
    pub total_local: usize,
}

impl ComparisonResult {
    pub fn is_synchronized(&self) -> bool {
        self.missing_from_index.is_empty() && self.mismatched.is_empty()
    }

    pub fn summary(&self) -> String {
        if self.is_synchronized() {
            format!("✓ All {} local providers are synchronized with index", self.total_local)
        } else {
            format!(
                "⚠ Local provider sync issues: {} missing from index, {} mismatched", 
                self.missing_from_index.len(),
                self.mismatched.len()
            )
        }
    }
}<|MERGE_RESOLUTION|>--- conflicted
+++ resolved
@@ -1,11 +1,6 @@
 use anyhow::{Error, Result};
-<<<<<<< HEAD
-use hyperware_app_common::hyperware_process_lib::{
-    logging::debug,
-=======
 use hyperware_process_lib::{
     logging::info,
->>>>>>> da546ee5
     sqlite::{self, Sqlite},
     our,
 };
