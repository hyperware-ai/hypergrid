--- conflicted
+++ resolved
@@ -1,189 +1,5 @@
 @import "tailwindcss";
 
-<<<<<<< HEAD
-@media (prefers-color-scheme: light) {
-  :root {
-    color: #213547;
-    background-color: #ffffff;
-  }
-  a:hover {
-    color: #747bff;
-  }
-}
-
-/* Provider Registration Styles */
-.provider-registration {
-  max-width: 600px;
-  margin: 0 auto;
-}
-
-.provider-registration h2 {
-  margin-bottom: 1.5rem;
-}
-
-.wallet-info {
-  display: flex;
-  justify-content: space-between;
-  align-items: center;
-  margin-bottom: 2rem;
-  padding: 1rem;
-  background-color: rgba(0, 0, 0, 0.05);
-  border-radius: 8px;
-}
-
-.provider-registration .form-group {
-  margin-bottom: 1.5rem;
-}
-
-.provider-registration label {
-  display: block;
-  margin-bottom: 0.5rem;
-  font-weight: 600;
-}
-
-.provider-registration input,
-.provider-registration textarea {
-  width: 100%;
-  padding: 0.75rem;
-  border: 1px solid #ddd;
-  border-radius: 4px;
-  font-size: 1rem;
-}
-
-.provider-registration small {
-  display: block;
-  margin-top: 0.25rem;
-  color: #666;
-  font-size: 0.875rem;
-}
-
-.provider-registration button[type="submit"] {
-  background-color: #4CAF50;
-  color: white;
-  padding: 0.75rem 2rem;
-  border: none;
-  border-radius: 4px;
-  font-size: 1rem;
-  cursor: pointer;
-  transition: background-color 0.3s ease;
-}
-
-.provider-registration button[type="submit"]:hover:not(:disabled) {
-  background-color: #45a049;
-}
-
-.provider-registration button[type="submit"]:disabled {
-  background-color: #ccc;
-  cursor: not-allowed;
-}
-
-.provider-registration .progress {
-  padding: 1rem;
-  background-color: #f0f0f0;
-  border-radius: 4px;
-  margin-bottom: 1rem;
-}
-
-.provider-registration .error {
-  color: #d32f2f;
-  padding: 1rem;
-  background-color: #ffebee;
-  border-radius: 4px;
-  margin-top: 1rem;
-}
-
-/* --- App Switcher Styles --- */
-.app-switcher-container {
-  position: relative;
-}
-
-.app-switcher-button {
-  display: flex;
-  align-items: center;
-  gap: 0.5rem;
-  padding: 0.5rem 0.75rem;
-  background-color: var(--button-secondary-bg);
-  border: 1px solid var(--button-border);
-  border-radius: 0.375rem;
-  font-size: 0.9rem;
-  font-weight: 500;
-  color: var(--button-secondary-text);
-  cursor: pointer;
-  transition: all 0.15s ease-in-out;
-}
-
-.app-switcher-button:hover {
-  background-color: var(--button-secondary-hover);
-  border-color: var(--button-hover-border);
-}
-
-.app-switcher-button:focus {
-  outline: none;
-  box-shadow: 0 0 0 0.25rem rgba(59, 130, 246, 0.25);
-}
-
-.app-switcher-icon {
-  display: flex;
-  align-items: center;
-  justify-content: center;
-  transition: transform 0.2s ease-in-out;
-}
-
-.app-switcher-button[aria-expanded="true"] .app-switcher-icon {
-  transform: rotate(180deg);
-}
-
-.app-switcher-dropdown {
-  position: absolute;
-  top: calc(100% + 0.5rem);
-  left: 0;
-  min-width: 280px;
-  background-color: var(--card-bg);
-  border: 1px solid var(--card-border);
-  border-radius: 0.375rem;
-  box-shadow: var(--card-shadow);
-  z-index: 1000;
-  padding: 0.5rem;
-}
-
-.app-switcher-header {
-  padding: 0.5rem 0.75rem;
-  font-size: 0.85rem;
-  font-weight: 600;
-  color: var(--text-muted);
-  text-transform: uppercase;
-  letter-spacing: 0.05em;
-  border-bottom: 1px solid var(--card-border);
-  margin-bottom: 0.5rem;
-}
-
-.app-switcher-option {
-  display: flex;
-  align-items: center;
-  gap: 0.75rem;
-  width: 100%;
-  padding: 0.75rem;
-  background: none;
-  border: none;
-  border-radius: 0.25rem;
-  text-align: left;
-  cursor: pointer;
-  transition: background-color 0.15s ease-in-out;
-}
-
-.app-switcher-option:hover {
-  background-color: var(--button-subtle-hover-bg);
-}
-
-.app-switcher-option.active {
-  background-color: rgba(59, 130, 246, 0.1);
-  pointer-events: none;
-}
-
-.app-switcher-option-icon {
-  font-size: 1.5rem;
-  flex-shrink: 0;
-=======
 :root {
   --white: #fcfcfc;
   --black: #000;
@@ -230,38 +46,14 @@
   color: var(--dark-gray);
   background-color: var(--gray);
   overflow-x: hidden;
->>>>>>> bbb4e274
 }
 
 .font-sans {
   font-family: 'Neue Haas Grotesk', sans-serif;
 }
 
-<<<<<<< HEAD
-.app-switcher-option-title {
-  font-weight: 500;
-  color: var(--text-color);
-  margin-bottom: 0.25rem;
-}
-
-.app-switcher-option-description {
-  font-size: 0.85rem;
-  color: var(--text-muted);
-  line-height: 1.3;
-}
-
-/* Dark mode improvements for app switcher */
-html[data-theme="dark"] .app-switcher-button:focus {
-  box-shadow: 0 0 0 0.25rem rgba(220, 255, 113, 0.25);
-}
-
-html[data-theme="dark"] .app-switcher-option.active {
-  background-color: rgba(220, 255, 113, 0.15);
-}
-=======
 button,
 .button {
   @apply hover:opacity-75 flex items-center justify-center rounded-xl gap-2 cursor-pointer transition-all duration-200 disabled:opacity-75 disabled:cursor-not-allowed border border-transparent;
 }
 
->>>>>>> bbb4e274
