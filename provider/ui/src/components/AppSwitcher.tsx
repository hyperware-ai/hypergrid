import classNames from 'classnames';
import { FaArrowRightFromBracket } from 'react-icons/fa6';
import React, { useRef } from 'react';

interface AppSwitcherProps {
  currentApp?: 'operator' | 'provider';
}

const AppSwitcher: React.FC<AppSwitcherProps> = ({ currentApp = 'operator' }) => {
  const dropdownRef = useRef<HTMLDivElement>(null);

  const handleSwitch = (app: 'operator' | 'provider') => {
    console.log(`Switching to ${app} mode, current origin: ${window.location.origin}, current app: ${currentApp}`);
    if (app === currentApp) {
      return;
    }

<<<<<<< HEAD

    window.location.href = app === 'operator'
      ? `${window.location.origin}/operator:hypergrid:grid-beta.hypr/`
      : `${window.location.origin}/provider:hypergrid:grid-beta.hypr/`;
=======
    // Use the current origin and construct the URL dynamically
    const origin = window.location.origin;
    const url = app === 'operator' 
      ? `${origin}/operator:hypergrid:ware.hypr/`
      : `${origin}/provider:hypergrid:ware.hypr/`;
    
    window.location.href = url;
>>>>>>> fd30c675
  };

  return (
    <div
      className="relative mt-auto flex flex-col gap-4 min-w-3/4 self-center"
      ref={dropdownRef}
    >
      <div className="border-t border-gray-300 w-16 h-4 border-t-2"></div>
      <h3 className="font-semibold  text-xl">Switch mode</h3>
      <button
        onClick={() => handleSwitch('provider')}
        className={classNames("text-xl self-stretch hover:underline !justify-start", {
          'font-bold underline': currentApp === 'provider'
        })}
      >
        <span className={classNames("h-12 rounded-2xl flex place-items-center place-content-center aspect-square p-3", {
          'text-black bg-gray': currentApp !== 'provider',
          'text-cyan bg-black': currentApp === 'provider',
        })} >
          <img
            src={`${import.meta.env.BASE_URL}/provider.svg`}
            alt="Provider"
            className="w-full h-full object-contain"
          />
        </span>
        <span>
          Provider mode
        </span>
      </button>
      <button
        onClick={() => handleSwitch('operator')}
        className={classNames("text-xl self-stretch hover:underline !justify-start", {
          'font-bold underline': currentApp === 'operator'
        })}
      >
        <span className={classNames("h-12 rounded-2xl flex place-items-center place-content-center aspect-square p-3", {
          'text-black bg-gray': currentApp !== 'operator',
          'text-cyan bg-black': currentApp === 'operator',
        })} >
          <img
            src={`${import.meta.env.BASE_URL}/operator.svg`}
            alt="Operator"
            className="w-full h-full object-contain"
          />
        </span>
        <span>
          Operator mode
        </span>
      </button>
    </div>
  );
};

export default AppSwitcher; <|MERGE_RESOLUTION|>--- conflicted
+++ resolved
@@ -15,12 +15,6 @@
       return;
     }
 
-<<<<<<< HEAD
-
-    window.location.href = app === 'operator'
-      ? `${window.location.origin}/operator:hypergrid:grid-beta.hypr/`
-      : `${window.location.origin}/provider:hypergrid:grid-beta.hypr/`;
-=======
     // Use the current origin and construct the URL dynamically
     const origin = window.location.origin;
     const url = app === 'operator' 
@@ -28,7 +22,6 @@
       : `${origin}/provider:hypergrid:ware.hypr/`;
     
     window.location.href = url;
->>>>>>> fd30c675
   };
 
   return (
