--- conflicted
+++ resolved
@@ -1,11 +1,7 @@
-<<<<<<< HEAD
-import React, { useState, useRef, useEffect } from 'react';
-import { PUBLISHER } from '../constants';
-=======
 import classNames from 'classnames';
 import { FaArrowRightFromBracket } from 'react-icons/fa6';
 import React, { useRef } from 'react';
->>>>>>> bbb4e274
+import { PUBLISHER } from '../constants';
 
 interface AppSwitcherProps {
   currentApp?: 'operator' | 'provider';
