--- conflicted
+++ resolved
@@ -20,7 +20,6 @@
   RegisteredProvider,
   IndexedProvider
 } from "./types/hypergrid_provider";
-<<<<<<< HEAD
 import { 
   fetchRegisteredProvidersApi, 
   registerProviderApi,
@@ -28,25 +27,12 @@
   searchIndexedProvidersApi,
   getProviderSyncStatusApi
 } from "./utils/api";
-import CurlVisualizer from "./components/curlVisualizer";
-import ValidationPanel from "./components/ValidationPanel";
-import SelectionModal from "./components/SelectionModal";
-import APIConfigForm from "./components/APIConfigForm";
-import HypergridEntryForm from "./components/HypergridEntryForm";
+import ProviderConfigModal from "./components/ProviderConfigModal";
 import RegisteredProviderView from './components/RegisteredProviderView';
 import IndexedProviderView from './components/IndexedProviderView';
 import ProviderSyncStatus from './components/ProviderSyncStatus';
 import FloatingNotification from './components/FloatingNotification';
-import { 
-  validateProviderConfig, 
-  buildProviderPayload, 
-  ProviderFormData,
-=======
-import { fetchRegisteredProvidersApi, registerProviderApi } from "./utils/api";
-import ProviderConfigModal from "./components/ProviderConfigModal";
-import RegisteredProviderView from './components/RegisteredProviderView';
 import {
->>>>>>> bbb4e274
   processRegistrationResponse,
   populateFormFromProvider,
   ProviderFormData,
@@ -159,7 +145,6 @@
     return (storedTheme as 'light' | 'dark') || 'light'; // Default to light theme
   });
 
-<<<<<<< HEAD
   // Provider view state
   const [viewMode, setViewMode] = useState<'my-providers' | 'search-all'>('my-providers');
   const [searchQuery, setSearchQuery] = useState('');
@@ -169,9 +154,7 @@
   // Provider loading state
   const [providersLoading, setProvidersLoading] = useState(false);
   const [providersError, setProvidersError] = useState<string | null>(null);
-  
-=======
->>>>>>> bbb4e274
+
   // Effect to update localStorage and body class when theme changes
   useEffect(() => {
     localStorage.setItem('theme', theme);
@@ -234,12 +217,8 @@
   };
 
   const loadAndSetProviders = useCallback(async () => {
-<<<<<<< HEAD
     setProvidersLoading(true);
     setProvidersError(null);
-=======
-    setIsLoadingProviders(true);
->>>>>>> bbb4e274
     try {
       const providers = await fetchRegisteredProvidersApi();
       setRegisteredProviders(providers);
@@ -248,14 +227,9 @@
       console.error("Failed to load registered providers in App:", error);
       setProvidersError(error instanceof Error ? error.message : 'Failed to load providers');
       setRegisteredProviders([]);
-<<<<<<< HEAD
-    } finally {
-      setProvidersLoading(false);
-=======
       // alert(`Error fetching providers: ${(error as Error).message}`);
     } finally {
       setTimeout(() => setIsLoadingProviders(false), 1000);
->>>>>>> bbb4e274
     }
   }, [setRegisteredProviders]);
 
@@ -526,98 +500,6 @@
         </div>
 
 
-<<<<<<< HEAD
-            {/* Provider View Toggle */}
-            <div className="provider-view-toggle">
-              <button 
-                className={`view-toggle-button ${viewMode === 'my-providers' ? 'active' : ''}`}
-                onClick={() => handleViewModeChange('my-providers')}
-              >
-                <span className="toggle-icon">🏠</span>
-                My Providers ({registeredProviders.length})
-              </button>
-              <button 
-                className={`view-toggle-button ${viewMode === 'search-all' ? 'active' : ''}`}
-                onClick={() => handleViewModeChange('search-all')}
-              >
-                <span className="toggle-icon">🌐</span>
-                Search All Providers
-              </button>
-            </div>
-
-            {/* Search Input (only shown when in search mode) */}
-            {viewMode === 'search-all' && (
-              <div className="search-container">
-                <input
-                  type="text"
-                  placeholder="Search providers by name, description, or site..."
-                  value={searchQuery}
-                  onChange={(e) => setSearchQuery(e.target.value)}
-                  className="search-input"
-                />
-                {searchLoading && <div className="search-loading">🔍 Searching...</div>}
-              </div>
-            )}
-
-            {/* Provider List */}
-            {viewMode === 'my-providers' ? (
-              // My Providers View
-              <>
-                {registeredProviders.length > 0 ? (
-                  <ul className="provider-list">
-                    {registeredProviders.map((provider) => (
-                      <li key={provider.provider_id || provider.provider_name} className="provider-item" style={{ listStyleType: 'none', marginBottom: '0'}}>
-                        <RegisteredProviderView provider={provider} onEdit={handleEditProvider} />
-                      </li>
-                    ))}
-                  </ul>
-                ) : !providersError ? (
-                  <div className="no-providers-state">
-                    <div className="no-providers-content">
-                      <span className="no-providers-icon">🔌</span>
-                      <h3>No API providers configured yet</h3>
-                      <p>Get started by adding your first API provider configuration.</p>
-                      <button onClick={handleOpenAddNewModal} className="add-provider-cta">
-                        Add Your First Provider
-                      </button>
-                    </div>
-                  </div>
-                ) : (
-                  <div className="providers-error-state">
-                    <div className="error-state-content">
-                      <span className="error-state-icon">⚠️</span>
-                      <p>Unable to load provider information.</p>
-                      <p className="error-state-subtitle">Check the notification above to retry loading.</p>
-                    </div>
-                  </div>
-                )}
-              </>
-            ) : (
-              // Search All Providers View
-              <>
-                {!searchQuery.trim() ? (
-                  <p className="search-prompt">Enter a search term to find providers from the network...</p>
-                ) : indexedProviders.length > 0 ? (
-                  <ul className="provider-list">
-                    {indexedProviders.map((provider, index) => (
-                      <li key={provider.provider_id || provider.name || index} className="provider-item" style={{ listStyleType: 'none', marginBottom: '0'}}>
-                        <IndexedProviderView provider={provider} />
-                      </li>
-                    ))}
-                  </ul>
-                ) : !searchLoading && searchQuery.trim() ? (
-                  <p>No providers found matching "{searchQuery}". Try a different search term.</p>
-                ) : null}
-              </>
-            )}
-          </section>
-          
-          {/* Mobile bottom action bar */}
-          <div className="mobile-bottom-action-bar mobile-only">
-            <button onClick={handleOpenAddNewModal} className="mobile-action-button primary">
-              <span className="button-icon">➕</span>
-              <span className="button-text">Add Provider</span>
-=======
         {/* Mobile bottom action bar */}
         <div className="fixed bottom-0 left-0 right-0 bg-white border-t border-gray-200 px-4 py-3 md:hidden z-40">
           <div className="flex gap-3">
@@ -627,7 +509,6 @@
             >
               <FaPlus />
               <span>Add Provider</span>
->>>>>>> bbb4e274
             </button>
             <button
               onClick={() => setMobileMenuOpen(!mobileMenuOpen)}
@@ -688,23 +569,6 @@
                 </div>
               </div>
             </div>
-<<<<<<< HEAD
-          )}
-        </div>
-        </SelectionModal>
-
-        {/* Floating Notifications - only show when needed */}
-        <ProviderSyncStatus autoRefresh={true} refreshInterval={30000} />
-        <FloatingNotification
-          type="error"
-          title="Failed to fetch providers"
-          subtitle="Click to retry"
-          loading={providersLoading}
-          onRetry={loadAndSetProviders}
-          className="provider-notification"
-          show={!!providersError}
-          retryTooltip="Click to retry loading providers"
-=======
           </div>
         )}
 
@@ -718,7 +582,6 @@
           onProviderUpdate={handleProviderUpdate}
           providerRegistration={providerRegistration}
           providerUpdate={providerUpdate}
->>>>>>> bbb4e274
         />
       </main>
     </div>
