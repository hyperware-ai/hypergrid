--- conflicted
+++ resolved
@@ -93,11 +93,8 @@
     pub hypermap: hypermap::Hypermap, 
 }
 
-<<<<<<< HEAD
-=======
-
-
->>>>>>> d24b1a3d
+
+
 impl HypergridProviderState {
     /// Creates a new instance of the state (always fresh/empty)
     pub fn new() -> Self {
