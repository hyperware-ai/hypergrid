{
    "name": "hypergrid",
    "description": "The Universal Data Protocol",
    "image": "https://raw.githubusercontent.com/hyperware-ai/hpn/ccd0e9c0d08b2344b06ce4a5b8584f819b92e43e/hypergrid-logo.webp",
    "properties": {
        "package_name": "hypergrid",
<<<<<<< HEAD
        "current_version": "1.2.1",
        "publisher": "test.hypr",
=======
        "current_version": "1.2.2",
        "publisher": "ware.hypr",
>>>>>>> 9d6c8348
        "mirrors": ["ware.hypr","sam.hypr", "backup-distro-node.os"],
        "code_hashes": {
            "1.0.0": "001a49117374abc3bdb38179d8ce05d76205b008bb55683e116be36f3e1635ce",
            "1.1.0": "b9a3255a0778ffc9540bbae08aa05320525378a75dca5ba02f311ab192bda79f",
            "1.1.1": "52c826cf4ed84b9138c01a99db09ab17079dd020623951475558a28af19a7c1c",
            "1.1.2": "b8baa26b03cc6b536152638b33595a827764b4ed186f371cb61be33c0276e566",
            "1.2.0": "740ef394e47fcf8e2d66e2eca0ebf8f9276ed7dad59fd12d283c6384ba11fbe7",
            "1.2.1": "898ddd9e5805b5f4aa70f33a97efeea8e5e58216791713c9f8bc6f6c2c3f205d",
            "1.2.2": "5cf2c5d2999db8b28d76b91a850dc54f26eba9a63245b8a02c1c99c3fc5ef46e"
        },
        "wit_version": 1,
        "dependencies": []
    },
    "external_url": "https://grid.hyperware.ai",
    "animation_url": ""
}<|MERGE_RESOLUTION|>--- conflicted
+++ resolved
@@ -4,13 +4,8 @@
     "image": "https://raw.githubusercontent.com/hyperware-ai/hpn/ccd0e9c0d08b2344b06ce4a5b8584f819b92e43e/hypergrid-logo.webp",
     "properties": {
         "package_name": "hypergrid",
-<<<<<<< HEAD
-        "current_version": "1.2.1",
-        "publisher": "test.hypr",
-=======
         "current_version": "1.2.2",
         "publisher": "ware.hypr",
->>>>>>> 9d6c8348
         "mirrors": ["ware.hypr","sam.hypr", "backup-distro-node.os"],
         "code_hashes": {
             "1.0.0": "001a49117374abc3bdb38179d8ce05d76205b008bb55683e116be36f3e1635ce",
